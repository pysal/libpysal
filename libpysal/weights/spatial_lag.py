--- conflicted
+++ resolved
@@ -19,6 +19,7 @@
 
     Parameters
     ----------
+
     w : libpysal.weights.weights.W
         A PySAL spatial weights object.
     y : array-like
@@ -26,6 +27,7 @@
 
     Returns
     -------
+
     wy : numpy.ndarray
         An array of numeric values for the spatial lag.
 
@@ -97,6 +99,7 @@
 
     Parameters
     ----------
+
     w : libpysal.weights.weights.W
         PySAL spatial weights object.
     y : iterable
@@ -117,6 +120,7 @@
 
     Returns
     -------
+
     output : numpy.ndarray
         An :math:`(n \cdot k)` column vector containing
         the most common neighboring observation.
@@ -175,12 +179,7 @@
     y = y.flatten()
     output = np.zeros_like(y)
     labels = np.unique(y)
-<<<<<<< HEAD
-    normalized_labels = np.zeros(y.shape, dtype=np.int)
-
-=======
     normalized_labels = np.zeros(y.shape, dtype=int)
->>>>>>> 31ac0c70
     for i, label in enumerate(labels):
         normalized_labels[y == label] = i
     for focal_name, neighbors in w:
@@ -208,8 +207,8 @@
     attempt to break the tie, but if it fails, a random tiebreaker will be selected.
 
     Parameters
-<<<<<<< HEAD
     ---------
+
     idx : int
         The index (aligned with ``normalized_labels``) of
         the current observation being resolved.
@@ -225,38 +224,16 @@
         See ``lag_categorical()`` for all supported options.
     w : libpysal.weights.weights.W
         A PySAL weights object aligned with ``normalized_labels``.
-=======
-    ----------
-    idx                 : int
-                          index (aligned with `normalized_labels`) of the
-                          current observation being resolved.
-    normalized_labels   : (n,) array of ints
-                          normalized array of labels for each observation
-    tally               : (p,) array of floats
-                          current tally of neighbors' labels around `idx` to resolve.
-    neighbors           : dict of (neighbor_name : weight)
-                          the elements of the weights object, identical to w[idx]
-    method              : string
-                          configuration option to use a specific tiebreaking method.
-                          supported options are:
-                          1. tryself: Use the focal observation's label to tiebreak.
-                                      If this doesn't successfully break the tie,
-                                      (which only occurs if it induces a new tie),
-                                      decide randomly.
-                          2. random: Resolve the tie randomly amongst winners.
-                          3. lowest: Pick the lowest-value label amongst winners.
-                          4. highest: Pick the highest-value label amongst winners.
-    w                   : pysal.W object
-                          a PySAL weights object aligned with normalized_labels.
->>>>>>> 31ac0c70
 
     Returns
     -------
+
     label : int
         An integer denoting which label to use to label the observation.
 
     Raises
     ------
+
     KeyError
         The tie-breaking method for categorical lag is not recognized.
 

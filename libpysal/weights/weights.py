"""
Weights.
"""
__author__ = "Sergio J. Rey <srey@asu.edu>"

import copy
from os.path import basename as BASENAME
import math
import warnings
import numpy as np
import scipy.sparse
from scipy.sparse.csgraph import connected_components
from collections import defaultdict


# from .util import full, WSP2W resolve import cycle by
# forcing these into methods
from . import adjtools
from ..io.fileio import FileIO as popen

__all__ = ["W", "WSP"]


class _LabelEncoder(object):
    """Encode labels with values between 0 and n_classes-1.

    Attributes
    ----------
    classes_: array of shape [n_classes]
        Class labels for each index.

    Examples
    --------
    >>> le = _LabelEncoder()
    >>> le.fit(["NY", "CA", "NY", "CA", "TX", "TX"])
    >>> le.classes_
    array(['CA', 'NY', 'TX'])
    >>> le.transform(["NY", "CA", "NY", "CA", "TX", "TX"])
    array([1, 0, 1, 0, 2, 2])
    """

    def fit(self, y):
        """Fit label encoder.

        Parameters
        ----------
        y : list
            list of labels

        Returns
        -------
        self : instance of self.
          Fitted label encoder.
        """
        self.classes_ = np.unique(y)
        return self

    def transform(self, y):
        """Transform labels to normalized encoding.

        Parameters
        ----------
        y : list
            list of labels

        Returns
        -------
        y : array
            array of normalized labels.
        """
        return np.searchsorted(self.classes_, y)


class W(object):
    """
    Spatial weights class. Class attributes are described by their
    docstrings. to view, use the ``help`` function.

    Parameters
    ----------

    neighbors : dict
        Key is region ID, value is a list of neighbor IDS.
        For example, ``{'a':['b'],'b':['a','c'],'c':['b']}``.
    weights : dict
       Key is region ID, value is a list of edge weights.
       If not supplied all edge weights are assumed to have a weight of 1.
       For example, ``{'a':[0.5],'b':[0.5,1.5],'c':[1.5]}``.
    id_order : list
       An ordered list of ids, defines the order of observations when
       iterating over ``W`` if not set, lexicographical ordering is used
       to iterate and the ``id_order_set`` property will return ``False``.
       This can be set after creation by setting the ``id_order`` property.
    silence_warnings : bool
       By default ``libpysal`` will print a warning if the dataset contains
       any disconnected components or islands. To silence this warning set this
       parameter to ``True``.
    ids : list
        Values to use for keys of the neighbors and weights ``dict`` objects.

    Attributes
    ----------

    asymmetries
    cardinalities
    component_labels
    diagW2
    diagWtW
    diagWtW_WW
    histogram
    id2i
    id_order
    id_order_set
    islands
    max_neighbors
    mean_neighbors
    min_neighbors
    n
    n_components
    neighbor_offsets
    nonzero
    pct_nonzero
    s0
    s1
    s2
    s2array
    sd
    sparse
    trcW2
    trcWtW
    trcWtW_WW
    transform

    Examples
    --------

    >>> from libpysal.weights import W
    >>> neighbors = {0: [3, 1], 1: [0, 4, 2], 2: [1, 5], 3: [0, 6, 4], 4: [1, 3, 7, 5], 5: [2, 4, 8], 6: [3, 7], 7: [4, 6, 8], 8: [5, 7]}
    >>> weights = {0: [1, 1], 1: [1, 1, 1], 2: [1, 1], 3: [1, 1, 1], 4: [1, 1, 1, 1], 5: [1, 1, 1], 6: [1, 1], 7: [1, 1, 1], 8: [1, 1]}
    >>> w = W(neighbors, weights)
    >>> "%.3f"%w.pct_nonzero
    '29.630'

    Read from external `.gal file <https://geodacenter.github.io/workbook/4a_contig_weights/lab4a.html#gal-weights-file>`_.

    >>> import libpysal
    >>> w = libpysal.io.open(libpysal.examples.get_path("stl.gal")).read()
    >>> w.n
    78
    >>> "%.3f"%w.pct_nonzero
    '6.542'

    Set weights implicitly.

    >>> neighbors = {0: [3, 1], 1: [0, 4, 2], 2: [1, 5], 3: [0, 6, 4], 4: [1, 3, 7, 5], 5: [2, 4, 8], 6: [3, 7], 7: [4, 6, 8], 8: [5, 7]}
    >>> w = W(neighbors)
    >>> round(w.pct_nonzero,3)
    29.63
    >>> from libpysal.weights import lat2W
    >>> w = lat2W(100, 100)
    >>> w.trcW2
    39600.0
    >>> w.trcWtW
    39600.0
    >>> w.transform='r'
    >>> round(w.trcW2, 3)
    2530.722
    >>> round(w.trcWtW, 3)
    2533.667

    Cardinality Histogram:

    >>> w.histogram
    [(2, 4), (3, 392), (4, 9604)]

    Disconnected observations (islands):

    >>> from libpysal.weights import W
    >>> w = W({1:[0],0:[1],2:[], 3:[]})

    UserWarning: The weights matrix is not fully connected:
    There are 3 disconnected components.
    There are 2 islands with ids: 2, 3.

    """

    def __init__(
        self, neighbors, weights=None, id_order=None, silence_warnings=False, ids=None
    ):
        self.silence_warnings = silence_warnings
        self.transformations = {}
        self.neighbors = neighbors
        if not weights:
            weights = {}
            for key in neighbors:
                weights[key] = [1.0] * len(neighbors[key])
        self.weights = weights
        self.transformations["O"] = self.weights.copy()  # original weights
        self.transform = "O"
        if id_order is None:
            self._id_order = list(self.neighbors.keys())
            self._id_order.sort()
            self._id_order_set = False
        else:
            self._id_order = id_order
            self._id_order_set = True
        self._reset()
        self._n = len(self.weights)
        if (not self.silence_warnings) and (self.n_components > 1):
            message = (
                "The weights matrix is not fully connected: "
                "\n There are %d disconnected components." % self.n_components
            )
            ni = len(self.islands)
            if ni == 1:
                message = message + "\n There is 1 island with id: %s." % (
                    str(self.islands[0])
                )
            elif ni > 1:
                message = message + "\n There are %d islands with ids: %s." % (
                    ni,
                    ", ".join(str(island) for island in self.islands),
                )
            warnings.warn(message)

    def _reset(self):
        """Reset properties."""
        self._cache = {}

    def to_file(self, path="", format=None):
        """
        Write a weights to a file. The format is guessed automatically
        from the path, but can be overridden with the format argument.

        See libpysal.io.FileIO for more information.

        Parameters
        ----------
        path    :   string
                    location to save the file
        format  :   string
                    string denoting the format to write the weights to.


        Returns
        -------
        None
        """
        f = popen(dataPath=path, mode="w", dataFormat=format)
        f.write(self)
        f.close()

    @classmethod
    def from_file(cls, path="", format=None):
        """
        Read a weights file into a W object.

        Parameters
        ----------
        path    :   string
                    location to save the file
        format  :   string
                    string denoting the format to write the weights to.

        Returns
        -------
        W object
        """
        f = popen(dataPath=path, mode="r", dataFormat=format)
        w = f.read()
        f.close()
        return w

    @classmethod
    def from_shapefile(cls, *args, **kwargs):
        # we could also just "do the right thing," but I think it'd make sense to
        # try and get people to use `Rook.from_shapefile(shapefile)` rather than
        # W.from_shapefile(shapefile, type=`rook`), otherwise we'd need to build
        # a type dispatch table. Generic W should be for stuff we don't know
        # anything about.
        raise NotImplementedError(
            "Use type-specific constructors, like Rook, Queen, DistanceBand, or Kernel"
        )

    @classmethod
    def from_WSP(cls, WSP, silence_warnings=True):
        """Create a pysal W from a pysal WSP object (thin weights matrix).

        Parameters
        ----------
        wsp                     : WSP
                                PySAL sparse weights object

        silence_warnings        : bool
           By default ``libpysal`` will print a warning if the dataset contains
           any disconnected components or islands. To silence this warning set this
           parameter to ``True``.


        Returns
        -------
        w       : W
                PySAL weights object

        Examples
        --------
        >>> from libpysal.weights import lat2W, WSP, W

        Build a 10x10 scipy.sparse matrix for a rectangular 2x5 region of cells
        (rook contiguity), then construct a PySAL sparse weights object (wsp).

        >>> sp = lat2SW(2, 5)
        >>> wsp = WSP(sp)
        >>> wsp.n
        10
        >>> wsp.sparse[0].todense()
        matrix([[0, 1, 0, 0, 0, 1, 0, 0, 0, 0]], dtype=int8)

        Create a standard PySAL W from this sparse weights object.

        >>> w = W.from_WSP(wsp)
        >>> w.n
        10
        >>> print(w.full()[0][0])
        [0 1 0 0 0 1 0 0 0 0]
        """
        data = WSP.sparse.data
        indptr = WSP.sparse.indptr
        id_order = WSP.id_order
        if id_order:
            # replace indices with user IDs
            indices = [id_order[i] for i in WSP.sparse.indices]
        else:
            id_order = list(range(WSP.n))
        neighbors, weights = {}, {}
        start = indptr[0]
        for i in range(WSP.n):
            oid = id_order[i]
            end = indptr[i + 1]
            neighbors[oid] = indices[start:end]
            weights[oid] = data[start:end]
            start = end
        ids = copy.copy(WSP.id_order)
        w = W(neighbors, weights, ids, silence_warnings=silence_warnings)
        w._sparse = copy.deepcopy(WSP.sparse)
        w._cache["sparse"] = w._sparse
        return w

    @classmethod
    def from_adjlist(
        cls, adjlist, focal_col="focal", neighbor_col="neighbor", weight_col=None
    ):
        """
        Return an adjacency list representation of a weights object.

        Parameters
        ----------

        adjlist : pandas.DataFrame
            Adjacency list with a minimum of two columns.
        focal_col : str
            Name of the column with the "source" node ids.
        neighbor_col : str
            Name of the column with the "destination" node ids.
        weight_col : str
            Name of the column with the weight information. If not provided and
            the dataframe has no column named "weight" then all weights
            are assumed to be 1.
        """
        if weight_col is None:
            weight_col = "weight"
        try_weightcol = getattr(adjlist, weight_col)
        if try_weightcol is None:
            adjlist = adjlist.copy(deep=True)
            adjlist["weight"] = 1
        grouper = adjlist.groupby(focal_col)
        neighbors = dict()
        weights = dict()
        for ix, chunk in grouper:
            neighbors_to_ix = chunk[neighbor_col].values
            weights_to_ix = chunk[weight_col].values
            mask = neighbors_to_ix != ix
            neighbors[ix] = neighbors_to_ix[mask].tolist()
            weights[ix] = weights_to_ix[mask].tolist()
        return cls(neighbors=neighbors, weights=weights)

    def to_adjlist(
        self,
        remove_symmetric=False,
        drop_islands=None,
        focal_col="focal",
        neighbor_col="neighbor",
        weight_col="weight",
        sort_joins=False,
    ):
        """
        Compute an adjacency list representation of a weights object.

        Parameters
        ----------
        remove_symmetric : bool
            Whether or not to remove symmetric entries. If the ``W``
            is symmetric, a standard directed adjacency list will contain
            both the forward and backward links by default because adjacency
            lists are a directed graph representation. If this is ``True``,
            a ``W`` created from this adjacency list **MAY NOT BE THE SAME**
            as the original ``W``. If you would like to consider (1,2) and
            (2,1) as distinct links, leave this as ``False``.
        drop_islands : bool
            Whether or not to preserve islands as entries in the adjacency
            list. By default, observations with no neighbors do not appear
            in the adjacency list. If islands are kept, they are coded as
            self-neighbors with zero weight.
        focal_col : str
            Name of the column in which to store "source" node ids.
        neighbor_col : str
            Name of the column in which to store "destination" node ids.
        weight_col : str
            Name of the column in which to store weight information.
        sort_joins : bool
            Whether or not to lexicographically sort the adjacency
            list by (focal_col, neighbor_col). Default is False.

        """
        try:
            import pandas
        except (ImportError, ModuleNotFoundError):
            raise ImportError(
                "pandas must be installed & importable to use this method"
            )
        if (drop_islands is None) and not (self.silence_warnings):
            warnings.warn(
                "In the next version of libpysal, observations with no neighbors will be included in adjacency lists as loops (row with the same focal and neighbor) with zero weight. In the current version, observations with no neighbors are dropped. If you would like to keep the current behavior, use drop_islands=True in this function",
                DeprecationWarning,
            )
            drop_islands = True

        links = []
        focal_ix, neighbor_ix = self.sparse.nonzero()
        idxs = np.array(self.id_order)
        focal_ix = idxs[focal_ix]
        neighbor_ix = idxs[neighbor_ix]
        weights = self.sparse.data
        adjlist = pandas.DataFrame(
            {focal_col: focal_ix, neighbor_col: neighbor_ix, weight_col: weights}
        )
        if remove_symmetric:
            adjlist = adjtools.filter_adjlist(adjlist)
        if not drop_islands:
            island_adjlist = pandas.DataFrame(
                {focal_col: self.islands, neighbor_col: self.islands, weight_col: 0}
            )
            adjlist = pandas.concat((adjlist, island_adjlist)).reset_index(drop=True)
        if sort_joins:
            return adjlist.sort_values([focal_col, neighbor_col])
        return adjlist

    def to_networkx(self):
        """Convert a weights object to a ``networkx`` graph.

        Returns
        -------
        A ``networkx`` graph representation of the ``W`` object.
        """
        try:
            import networkx as nx
        except ImportError:
            raise ImportError("NetworkX 2.7+ is required to use this function.")
        G = nx.DiGraph() if len(self.asymmetries) > 0 else nx.Graph()
        return nx.from_scipy_sparse_array(self.sparse, create_using=G)

    @classmethod
    def from_networkx(cls, graph, weight_col="weight"):
        """Convert a ``networkx`` graph to a PySAL ``W`` object.

        Parameters
        ----------
        graph : networkx.Graph
            The graph to convert to a ``W``.
        weight_col : string
            If the graph is labeled, this should be the name of the field
            to use as the weight for the ``W``.

        Returns
        -------
        w : libpysal.weights.W
            A ``W`` object containing the same graph as the ``networkx`` graph.
        """
        try:
            import networkx as nx
        except ImportError:
            raise ImportError("NetworkX 2.7+ is required to use this function.")
        sparse_array = nx.to_scipy_sparse_array(graph)
        w = WSP(sparse_array).to_W()
        return w

    @property
    def sparse(self):
        """Sparse matrix object. For any matrix manipulations required for w,
        ``w.sparse`` should be used. This is based on ``scipy.sparse``.
        """
        if "sparse" not in self._cache:
            self._sparse = self._build_sparse()
            self._cache["sparse"] = self._sparse
        return self._sparse

    @classmethod
    def from_sparse(cls, sparse):
        """Convert a ``scipy.sparse`` array to a PySAL ``W`` object.

        Parameters
        ----------
        sparse : scipy.sparse array

        Returns
        -------
        w : libpysal.weights.W
            A ``W`` object containing the same graph as the ``scipy.sparse`` graph.


        Notes
        -----
        When the sparse array has a zero in its data attribute, and
        the corresponding row and column values are equal, the value
        for the pysal weight will be 0 for the "loop".
        """
        coo = sparse.tocoo()
        neighbors = defaultdict(list)
        weights = defaultdict(list)
        for k, v, w in zip(coo.row, coo.col, coo.data):
            neighbors[k].append(v)
            weights[k].append(w)
        return W(neighbors=neighbors, weights=weights)

    def to_sparse(self, fmt="coo"):
        """Generate a ``scipy.sparse`` array object from a pysal W.

        Parameters
        ----------
        fmt : {'bsr', 'coo', 'csc', 'csr'}
          scipy.sparse format

        Returns
        -------
        scipy.sparse array
          A scipy.sparse array with a format of fmt.

        Notes
        -----
        The keys of the w.neighbors are encoded
        to determine row,col in the sparse array.

        """
        disp = {}
        disp["bsr"] = scipy.sparse.bsr_array
        disp["coo"] = scipy.sparse.coo_array
        disp["csc"] = scipy.sparse.csc_array
        disp["csr"] = scipy.sparse.csr_array
        fmt_l = fmt.lower()
        if fmt_l in disp:
            adj_list = self.to_adjlist(drop_islands=False)
            data = adj_list.weight
            row = adj_list.focal
            col = adj_list.neighbor
            le = _LabelEncoder()
            le.fit(row)
            row = le.transform(row)
            col = le.transform(col)
            n = self.n
            return disp[fmt_l]((data, (row, col)), shape=(n, n))
        else:
            raise ValueError(f"unsupported sparse format: {fmt}")

    @property
    def n_components(self):
        """Store whether the adjacency matrix is fully connected."""
        if "n_components" not in self._cache:
            self._n_components, self._component_labels = connected_components(
                self.sparse
            )
            self._cache["n_components"] = self._n_components
            self._cache["component_labels"] = self._component_labels
        return self._n_components

    @property
    def component_labels(self):
        """Store the graph component in which each observation falls."""
        if "component_labels" not in self._cache:
            self._n_components, self._component_labels = connected_components(
                self.sparse
            )
            self._cache["n_components"] = self._n_components
            self._cache["component_labels"] = self._component_labels
        return self._component_labels

    def _build_sparse(self):
        """Construct the sparse attribute."""

        row = []
        col = []
        data = []
        id2i = self.id2i
        for i, neigh_list in list(self.neighbor_offsets.items()):
            card = self.cardinalities[i]
            row.extend([id2i[i]] * card)
            col.extend(neigh_list)
            data.extend(self.weights[i])
        row = np.array(row)
        col = np.array(col)
        data = np.array(data)
        s = scipy.sparse.csr_matrix((data, (row, col)), shape=(self.n, self.n))
        return s

    @property
    def id2i(self):
        """Dictionary where the key is an ID and the value is that ID's
        index in ``W.id_order``.
        """
        if "id2i" not in self._cache:
            self._id2i = {}
            for i, id_i in enumerate(self._id_order):
                self._id2i[id_i] = i
            self._id2i = self._id2i
            self._cache["id2i"] = self._id2i
        return self._id2i

    @property
    def n(self):
        """Number of units."""
        if "n" not in self._cache:
            self._n = len(self.neighbors)
            self._cache["n"] = self._n
        return self._n

    @property
    def s0(self):
        r"""``s0`` is defined as

        .. math::

               s0=\sum_i \sum_j w_{i,j}

        """
        if "s0" not in self._cache:
            self._s0 = self.sparse.sum()
            self._cache["s0"] = self._s0
        return self._s0

    @property
    def s1(self):
        r"""``s1`` is defined as

        .. math::

               s1=1/2 \sum_i \sum_j \Big(w_{i,j} + w_{j,i}\Big)^2

        """
        if "s1" not in self._cache:
            t = self.sparse.transpose()
            t = t + self.sparse
            t2 = t.multiply(t)  # element-wise square
            self._s1 = t2.sum() / 2.0
            self._cache["s1"] = self._s1
        return self._s1

    @property
    def s2array(self):
        """Individual elements comprising ``s2``.

        See Also
        --------
        s2

        """
        if "s2array" not in self._cache:
            s = self.sparse
            self._s2array = np.array(s.sum(1) + s.sum(0).transpose()) ** 2
            self._cache["s2array"] = self._s2array
        return self._s2array

    @property
    def s2(self):
        r"""``s2`` is defined as

        .. math::

                s2=\sum_j \Big(\sum_i w_{i,j} + \sum_i w_{j,i}\Big)^2

        """
        if "s2" not in self._cache:
            self._s2 = self.s2array.sum()
            self._cache["s2"] = self._s2
        return self._s2

    @property
    def trcW2(self):
        """Trace of :math:`WW`.

        See Also
        --------
        diagW2

        """
        if "trcW2" not in self._cache:
            self._trcW2 = self.diagW2.sum()
            self._cache["trcw2"] = self._trcW2
        return self._trcW2

    @property
    def diagW2(self):
        """Diagonal of :math:`WW`.

        See Also
        --------
        trcW2

        """
        if "diagw2" not in self._cache:
            self._diagW2 = (self.sparse * self.sparse).diagonal()
            self._cache["diagW2"] = self._diagW2
        return self._diagW2

    @property
    def diagWtW(self):
        """Diagonal of :math:`W^{'}W`.

        See Also
        --------
        trcWtW

        """
        if "diagWtW" not in self._cache:
            self._diagWtW = (self.sparse.transpose() * self.sparse).diagonal()
            self._cache["diagWtW"] = self._diagWtW
        return self._diagWtW

    @property
    def trcWtW(self):
        """Trace of :math:`W^{'}W`.

        See Also
        --------
        diagWtW

        """
        if "trcWtW" not in self._cache:
            self._trcWtW = self.diagWtW.sum()
            self._cache["trcWtW"] = self._trcWtW
        return self._trcWtW

    @property
    def diagWtW_WW(self):
        """Diagonal of :math:`W^{'}W + WW`."""
        if "diagWtW_WW" not in self._cache:
            wt = self.sparse.transpose()
            w = self.sparse
            self._diagWtW_WW = (wt * w + w * w).diagonal()
            self._cache["diagWtW_WW"] = self._diagWtW_WW
        return self._diagWtW_WW

    @property
    def trcWtW_WW(self):
        """Trace of :math:`W^{'}W + WW`."""
        if "trcWtW_WW" not in self._cache:
            self._trcWtW_WW = self.diagWtW_WW.sum()
            self._cache["trcWtW_WW"] = self._trcWtW_WW
        return self._trcWtW_WW

    @property
    def pct_nonzero(self):
        """Percentage of nonzero weights."""
        if "pct_nonzero" not in self._cache:
            self._pct_nonzero = 100.0 * self.sparse.nnz / (1.0 * self._n**2)
            self._cache["pct_nonzero"] = self._pct_nonzero
        return self._pct_nonzero

    @property
    def cardinalities(self):
        """Number of neighbors for each observation."""
        if "cardinalities" not in self._cache:
            c = {}
            for i in self._id_order:
                c[i] = len(self.neighbors[i])
            self._cardinalities = c
            self._cache["cardinalities"] = self._cardinalities
        return self._cardinalities

    @property
    def max_neighbors(self):
        """Largest number of neighbors."""
        if "max_neighbors" not in self._cache:
            self._max_neighbors = max(self.cardinalities.values())
            self._cache["max_neighbors"] = self._max_neighbors
        return self._max_neighbors

    @property
    def mean_neighbors(self):
        """Average number of neighbors."""
        if "mean_neighbors" not in self._cache:
            self._mean_neighbors = np.mean(list(self.cardinalities.values()))
            self._cache["mean_neighbors"] = self._mean_neighbors
        return self._mean_neighbors

    @property
    def min_neighbors(self):
        """Minimum number of neighbors."""
        if "min_neighbors" not in self._cache:
            self._min_neighbors = min(self.cardinalities.values())
            self._cache["min_neighbors"] = self._min_neighbors
        return self._min_neighbors

    @property
    def nonzero(self):
        """Number of nonzero weights."""
        if "nonzero" not in self._cache:
            self._nonzero = self.sparse.nnz
            self._cache["nonzero"] = self._nonzero
        return self._nonzero

    @property
    def sd(self):
        """Standard deviation of number of neighbors."""
        if "sd" not in self._cache:
            self._sd = np.std(list(self.cardinalities.values()))
            self._cache["sd"] = self._sd
        return self._sd

    @property
    def asymmetries(self):
        """List of id pairs with asymmetric weights
        sorted in ascending *index location* order.
        """
        if "asymmetries" not in self._cache:
            self._asymmetries = self.asymmetry()
            self._cache["asymmetries"] = self._asymmetries
        return self._asymmetries

    @property
    def islands(self):
        """List of ids without any neighbors."""
        if "islands" not in self._cache:
            self._islands = [i for i, c in list(self.cardinalities.items()) if c == 0]
            self._cache["islands"] = self._islands
        return self._islands

    @property
    def histogram(self):
        """Cardinality histogram as a dictionary where key is the id and
        value is the number of neighbors for that unit.
        """
        if "histogram" not in self._cache:
            ct, bin = np.histogram(
                list(self.cardinalities.values()),
                list(range(self.min_neighbors, self.max_neighbors + 2)),
            )
            self._histogram = list(zip(bin, ct))
            self._cache["histogram"] = self._histogram
        return self._histogram

    def __getitem__(self, key):
        """Allow a dictionary like interaction with the weights class.

        Examples
        --------
        >>> from libpysal.weights import lat2W
        >>> w = lat2W()

        >>> w[0] == dict({1: 1.0, 5: 1.0})
        True
        """
        return dict(list(zip(self.neighbors[key], self.weights[key])))

    def __iter__(self):
        """
        Support iteration over weights.

        Examples
        --------
        >>> from libpysal.weights import lat2W
        >>> w=lat2W(3,3)
        >>> for i,wi in enumerate(w):
        ...     print(i,wi[0])
        ...
        0 0
        1 1
        2 2
        3 3
        4 4
        5 5
        6 6
        7 7
        8 8
        >>>
        """
        for i in self._id_order:
            yield i, dict(list(zip(self.neighbors[i], self.weights[i])))

    def remap_ids(self, new_ids):
        """
        In place modification throughout ``W`` of id values from
        ``w.id_order`` to ``new_ids`` in all.

        Parameters
        ----------

        new_ids : list, numpy.ndarray
            Aligned list of new ids to be inserted. Note that first
            element of ``new_ids`` will replace first element of
            ``w.id_order``, second element of ``new_ids`` replaces second
            element of ``w.id_order`` and so on.

        Examples
        --------

        >>> from libpysal.weights import lat2W
        >>> w = lat2W(3, 3)
        >>> w.id_order
        [0, 1, 2, 3, 4, 5, 6, 7, 8]
        >>> w.neighbors[0]
        [3, 1]
        >>> new_ids = ['id%i'%id for id in w.id_order]
        >>> _ = w.remap_ids(new_ids)
        >>> w.id_order
        ['id0', 'id1', 'id2', 'id3', 'id4', 'id5', 'id6', 'id7', 'id8']
        >>> w.neighbors['id0']
        ['id3', 'id1']
        """

        old_ids = self._id_order
        if len(old_ids) != len(new_ids):
            raise Exception(
                "W.remap_ids: length of `old_ids` does not match             that of"
                " new_ids"
            )
        if len(set(new_ids)) != len(new_ids):
            raise Exception("W.remap_ids: list `new_ids` contains duplicates")
        else:
            new_neighbors = {}
            new_weights = {}
            old_transformations = self.transformations["O"].copy()
            new_transformations = {}
            for o, n in zip(old_ids, new_ids):
                o_neighbors = self.neighbors[o]
                o_weights = self.weights[o]
                n_neighbors = [new_ids[old_ids.index(j)] for j in o_neighbors]
                new_neighbors[n] = n_neighbors
                new_weights[n] = o_weights[:]
                new_transformations[n] = old_transformations[o]
            self.neighbors = new_neighbors
            self.weights = new_weights
            self.transformations["O"] = new_transformations

            id_order = [self._id_order.index(o) for o in old_ids]
            for i, id_ in enumerate(id_order):
                self.id_order[id_] = new_ids[i]

            self._reset()

    def __set_id_order(self, ordered_ids):
        """Set the iteration order in w. ``W`` can be iterated over. On
        construction the iteration order is set to the lexicographic order of
        the keys in the ``w.weights`` dictionary. If a specific order
        is required it can be set with this method.

        Parameters
        ----------

        ordered_ids : sequence
            Identifiers for observations in specified order.

        Notes
        -----

        The ``ordered_ids`` parameter is checked against the ids implied
        by the keys in ``w.weights``. If they are not equivalent sets an
        exception is raised and the iteration order is not changed.

        Examples
        --------

        >>> from libpysal.weights import lat2W
        >>> w=lat2W(3,3)
        >>> for i,wi in enumerate(w):
        ...     print(i, wi[0])
        ...
        0 0
        1 1
        2 2
        3 3
        4 4
        5 5
        6 6
        7 7
        8 8
        >>> w.id_order
        [0, 1, 2, 3, 4, 5, 6, 7, 8]
        >>> w.id_order=range(8,-1,-1)
        >>> list(w.id_order)
        [8, 7, 6, 5, 4, 3, 2, 1, 0]
        >>> for i,w_i in enumerate(w):
        ...     print(i,w_i[0])
        ...
        0 8
        1 7
        2 6
        3 5
        4 4
        5 3
        6 2
        7 1
        8 0

        """

        if set(self._id_order) == set(ordered_ids):
            self._id_order = ordered_ids
            self._id_order_set = True
            self._reset()
        else:
            raise Exception("ordered_ids do not align with W ids")

    def __get_id_order(self):
        """Returns the ids for the observations in the order in which they
        would be encountered if iterating over the weights.
        """
        return self._id_order

    id_order = property(__get_id_order, __set_id_order)

    @property
    def id_order_set(self):
        """Returns ``True`` if user has set ``id_order``, ``False`` if not.

        Examples
        --------
        >>> from libpysal.weights import lat2W
        >>> w=lat2W()
        >>> w.id_order_set
        True
        """
        return self._id_order_set

    @property
    def neighbor_offsets(self):
        """
        Given the current ``id_order``, ``neighbor_offsets[id]`` is the
        offsets of the id's neighbors in ``id_order``.

        Returns
        -------
        neighbor_list : list
            Offsets of the id's neighbors in ``id_order``.

        Examples
        --------
        >>> from libpysal.weights import W
        >>> neighbors={'c': ['b'], 'b': ['c', 'a'], 'a': ['b']}
        >>> weights ={'c': [1.0], 'b': [1.0, 1.0], 'a': [1.0]}
        >>> w=W(neighbors,weights)
        >>> w.id_order = ['a','b','c']
        >>> w.neighbor_offsets['b']
        [2, 0]
        >>> w.id_order = ['b','a','c']
        >>> w.neighbor_offsets['b']
        [2, 1]
        """

        if "neighbors_0" not in self._cache:
            self.__neighbors_0 = {}
            id2i = self.id2i
            for j, neigh_list in list(self.neighbors.items()):
                self.__neighbors_0[j] = [id2i[neigh] for neigh in neigh_list]
            self._cache["neighbors_0"] = self.__neighbors_0

        neighbor_list = self.__neighbors_0

        return neighbor_list

    def get_transform(self):
        """Getter for transform property.

        Returns
        -------
        transformation : str, None
            Valid transformation value. See the ``transform``
            parameters in ``set_transform()`` for a detailed description.

        Examples
        --------
        >>> from libpysal.weights import lat2W
        >>> w=lat2W()
        >>> w.weights[0]
        [1.0, 1.0]
        >>> w.transform
        'O'
        >>> w.transform='r'
        >>> w.weights[0]
        [0.5, 0.5]
        >>> w.transform='b'
        >>> w.weights[0]
        [1.0, 1.0]

        See also
        --------
        set_transform

        """

        return self._transform

    def set_transform(self, value="B"):
        """Transformations of weights.

        Parameters
        ----------
        transform : str
            This parameter is not case sensitive. The following are
            valid transformations.

            * **B** -- Binary
            * **R** -- Row-standardization (global sum :math:`=n`)
            * **D** -- Double-standardization (global sum :math:`=1`)
            * **V** -- Variance stabilizing
            * **O** -- Restore original transformation (from instantiation)

        Notes
        -----

        Transformations are applied only to the value of the weights at
        instantiation. Chaining of transformations cannot be done on a ``W``
        instance.


        Examples
        --------
        >>> from libpysal.weights import lat2W
        >>> w=lat2W()
        >>> w.weights[0]
        [1.0, 1.0]
        >>> w.transform
        'O'
        >>> w.transform='r'
        >>> w.weights[0]
        [0.5, 0.5]
        >>> w.transform='b'
        >>> w.weights[0]
        [1.0, 1.0]
        """
        value = value.upper()
        self._transform = value
        if value in self.transformations:
            self.weights = self.transformations[value]
            self._reset()
        else:
            if value == "R":
                # row standardized weights
                weights = {}
                self.weights = self.transformations["O"]
                for i in self.weights:
                    wijs = self.weights[i]
                    row_sum = sum(wijs) * 1.0
                    if row_sum == 0.0:
                        if not self.silence_warnings:
                            print(("WARNING: ", i, " is an island (no neighbors)"))
                    weights[i] = [wij / row_sum for wij in wijs]
                weights = weights
                self.transformations[value] = weights
                self.weights = weights
                self._reset()
            elif value == "D":
                # doubly-standardized weights
                # update current chars before doing global sum
                self._reset()
                s0 = self.s0
                ws = 1.0 / s0
                weights = {}
                self.weights = self.transformations["O"]
                for i in self.weights:
                    wijs = self.weights[i]
                    weights[i] = [wij * ws for wij in wijs]
                weights = weights
                self.transformations[value] = weights
                self.weights = weights
                self._reset()
            elif value == "B":
                # binary transformation
                weights = {}
                self.weights = self.transformations["O"]
                for i in self.weights:
                    wijs = self.weights[i]
                    weights[i] = [1.0 for wij in wijs]
                weights = weights
                self.transformations[value] = weights
                self.weights = weights
                self._reset()
            elif value == "V":
                # variance stabilizing
                weights = {}
                q = {}
                k = self.cardinalities
                s = {}
                Q = 0.0
                self.weights = self.transformations["O"]
                for i in self.weights:
                    wijs = self.weights[i]
                    q[i] = math.sqrt(sum([wij * wij for wij in wijs]))
                    s[i] = [wij / q[i] for wij in wijs]
                    Q += sum([si for si in s[i]])
                nQ = self.n / Q
                for i in self.weights:
                    weights[i] = [w * nQ for w in s[i]]
                weights = weights
                self.transformations[value] = weights
                self.weights = weights
                self._reset()
            elif value == "O":
                # put weights back to original transformation
                weights = {}
                original = self.transformations[value]
                self.weights = original
                self._reset()
            else:
                raise Exception("unsupported weights transformation")

    transform = property(get_transform, set_transform)

    def asymmetry(self, intrinsic=True):
        r"""
        Asymmetry check.

        Parameters
        ----------

        intrinsic : bool
            Default is ``True``. Intrinsic symmetry is defined as:

            .. math::

                w_{i,j} == w_{j,i}

            If ``intrinsic`` is ``False`` symmetry is defined as:

            .. math::

                i \in N_j \ \& \ j \in N_i

            where :math:`N_j` is the set of neighbors for :math:`j`.

        Returns
        -------

        asymmetries : list
            Empty if no asymmetries are found. If there are asymmetries,
            then a ``list`` of ``(i,j)`` tuples is returned sorted in
            ascending *index location* order.

        Examples
        --------

        >>> from libpysal.weights import lat2W
        >>> w=lat2W(3,3)
        >>> w.asymmetry()
        []
        >>> w.transform='r'
        >>> w.asymmetry()
        [(0, 1), (0, 3), (1, 0), (1, 2), (1, 4), (2, 1), (2, 5), (3, 0), (3, 4), (3, 6), (4, 1), (4, 3), (4, 5), (4, 7), (5, 2), (5, 4), (5, 8), (6, 3), (6, 7), (7, 4), (7, 6), (7, 8), (8, 5), (8, 7)]
        >>> result = w.asymmetry(intrinsic=False)
        >>> result
        []
        >>> neighbors={0:[1,2,3], 1:[1,2,3], 2:[0,1], 3:[0,1]}
        >>> weights={0:[1,1,1], 1:[1,1,1], 2:[1,1], 3:[1,1]}
        >>> w=W(neighbors,weights)
        >>> w.asymmetry()
        [(0, 1), (1, 0)]

        """

        if intrinsic:
            wd = self.sparse.transpose() - self.sparse
        else:
            transform = self.transform
            self.transform = "b"
            wd = self.sparse.transpose() - self.sparse
            self.transform = transform

        ids = np.nonzero(wd)

        if len(ids[0]) == 0:
            return []
        else:
            ijs = list(zip(ids[0], ids[1]))
            ijs.sort()

            i2id = {v: k for k, v in self.id2i.items()}
            ijs = [(i2id[i], i2id[j]) for i, j in ijs]

            return ijs

    def symmetrize(self, inplace=False):
        """Construct a symmetric KNN weight. This ensures that the neighbors
        of each focal observation consider the focal observation itself as
        a neighbor. This returns a generic ``W`` object, since the object is no
        longer guaranteed to have ``k`` neighbors for each observation.
        """
        if not inplace:
            neighbors = copy.deepcopy(self.neighbors)
            weights = copy.deepcopy(self.weights)
            out_W = W(neighbors, weights, id_order=self.id_order)
            out_W.symmetrize(inplace=True)
            return out_W
        else:
            for focal, fneighbs in list(self.neighbors.items()):
                for j, neighbor in enumerate(fneighbs):
                    neighb_neighbors = self.neighbors[neighbor]
                    if focal not in neighb_neighbors:
                        self.neighbors[neighbor].append(focal)
                        self.weights[neighbor].append(self.weights[focal][j])
            self._cache = dict()
            return

    def full(self):
        """Generate a full ``numpy.ndarray``.

        Parameters
        ----------
        self : libpysal.weights.W
            spatial weights object

        Returns
        -------
        (fullw, keys) : tuple
            The first element being the full ``numpy.ndarray`` and second
            element keys being the ids associated with each row in the array.

        Examples
        --------
        >>> from libpysal.weights import W, full
        >>> neighbors = {'first':['second'],'second':['first','third'],'third':['second']}
        >>> weights = {'first':[1],'second':[1,1],'third':[1]}
        >>> w = W(neighbors, weights)
        >>> wf, ids = full(w)
        >>> wf
        array([[0., 1., 0.],
               [1., 0., 1.],
               [0., 1., 0.]])
        >>> ids
        ['first', 'second', 'third']
        """
        wfull = self.sparse.toarray()
        keys = list(self.neighbors.keys())
        if self.id_order:
            keys = self.id_order

        return (wfull, keys)

    def to_WSP(self):
        """Generate a ``WSP`` object.

        Returns
        -------

        implicit : libpysal.weights.WSP
            Thin ``W`` class

        Examples
        --------
        >>> from libpysal.weights import W, WSP
        >>> neighbors={'first':['second'],'second':['first','third'],'third':['second']}
        >>> weights={'first':[1],'second':[1,1],'third':[1]}
        >>> w=W(neighbors,weights)
        >>> wsp=w.to_WSP()
        >>> isinstance(wsp, WSP)
        True
        >>> wsp.n
        3
        >>> wsp.s0
        4

        See also
        --------
        WSP

        """
        return WSP(self.sparse, self._id_order)

    def set_shapefile(self, shapefile, idVariable=None, full=False):
        """
        Adding metadata for writing headers of ``.gal`` and ``.gwt`` files.

        Parameters
        ----------
        shapefile : str
            The shapefile name used to construct weights.
        idVariable : str
            The name of the attribute in the shapefile to associate
            with ids in the weights.
        full : bool
            Write out the entire path for a shapefile (``True``) or
            only the base of the shapefile without extension (``False``).
            Default is ``True``.
        """

        if full:
            self._shpName = shapefile
        else:
            self._shpName = BASENAME(shapefile).split(".")[0]

        self._varName = idVariable

    def plot(
        self, gdf, indexed_on=None, ax=None, color="k", node_kws=None, edge_kws=None
    ):
        """Plot spatial weights objects. **Requires** ``matplotlib``, and
        implicitly requires a ``geopandas.GeoDataFrame`` as input.

        Parameters
        ----------
        gdf : geopandas.GeoDataFrame
            The original shapes whose topological relations are modelled in ``W``.
        indexed_on : str
            Column of ``geopandas.GeoDataFrame`` that the weights object uses
            as an index. Default is ``None``, so the index of the
            ``geopandas.GeoDataFrame`` is used.
        ax : matplotlib.axes.Axes
            Axis on which to plot the weights. Default is ``None``, so
            plots on the current figure.
        color : str
            ``matplotlib`` color string, will color both nodes and edges
            the same by default.
        node_kws : dict
            Keyword arguments dictionary to send to ``pyplot.scatter``,
            which provides fine-grained control over the aesthetics
            of the nodes in the plot.
        edge_kws : dict
            Keyword arguments dictionary to send to ``pyplot.plot``,
            which provides fine-grained control over the aesthetics
            of the edges in the plot.

        Returns
        -------
        f : matplotlib.figure.Figure
            Figure on which the plot is made.
        ax : matplotlib.axes.Axes
            Axis on which the plot is made.

        Notes
        -----
        If you'd like to overlay the actual shapes from the
        ``geopandas.GeoDataFrame``, call ``gdf.plot(ax=ax)`` after this.
        To plot underneath, adjust the z-order of the plot as follows:
        ``gdf.plot(ax=ax,zorder=0)``.

        Examples
        --------

        >>> from libpysal.weights import Queen
        >>> import libpysal as lp
        >>> import geopandas
        >>> gdf = geopandas.read_file(lp.examples.get_path("columbus.shp"))
        >>> weights = Queen.from_dataframe(gdf)
        >>> tmp = weights.plot(gdf, color='firebrickred', node_kws=dict(marker='*', color='k'))
        """
        try:
            import matplotlib.pyplot as plt
        except ImportError:
            raise ImportError(
                "W.plot depends on matplotlib.pyplot, and this was"
                "not able to be imported. \nInstall matplotlib to"
                "plot spatial weights."
            )
        if ax is None:
            f = plt.figure()
            ax = plt.gca()
        else:
            f = plt.gcf()
        if node_kws is not None:
            if "color" not in node_kws:
                node_kws["color"] = color
        else:
            node_kws = dict(color=color)
        if edge_kws is not None:
            if "color" not in edge_kws:
                edge_kws["color"] = color
        else:
            edge_kws = dict(color=color)

        for idx, neighbors in self.neighbors.items():
            if idx in self.islands:
                continue
            if indexed_on is not None:
                neighbors = gdf[gdf[indexed_on].isin(neighbors)].index.tolist()
                idx = gdf[gdf[indexed_on] == idx].index.tolist()[0]
            else:
                neighbors = list(neighbors)
            centroids = gdf.loc[neighbors].centroid
            centroids = np.stack([centroids.x, centroids.y], axis=1)
            focal = np.hstack(gdf.loc[idx].geometry.centroid.xy)
            seen = set()
            for nidx, neighbor in zip(neighbors, centroids):
                if (idx, nidx) in seen:
                    continue
                ax.plot(*list(zip(focal, neighbor)), marker=None, **edge_kws)
                seen.update((idx, nidx))
                seen.update((nidx, idx))
<<<<<<< HEAD
        centroids = gdf.centroid
        ax.scatter(centroids.x, centroids.y, **node_kws)
=======
        ax.scatter(
            gdf.centroid.apply(lambda p: p.x),
            gdf.centroid.apply(lambda p: p.y),
            **node_kws,
        )
>>>>>>> 5d09bc6a
        return f, ax


class WSP(object):
    """Thin ``W`` class for ``spreg``.

    Parameters
    ----------

    sparse : scipy.sparse.{matrix-type}
        NxN object from ``scipy.sparse``

    Attributes
    ----------

    n           : int
                  description
    s0          : float
                  description
    trcWtW_WW   : float
                  description

    Examples
    --------

    From GAL information

    >>> import scipy.sparse
    >>> from libpysal.weights import WSP
    >>> rows = [0, 1, 1, 2, 2, 3]
    >>> cols = [1, 0, 2, 1, 3, 3]
    >>> weights =  [1, 0.75, 0.25, 0.9, 0.1, 1]
    >>> sparse = scipy.sparse.csr_matrix((weights, (rows, cols)), shape=(4,4))
    >>> w = WSP(sparse)
    >>> w.s0
    4.0
    >>> w.trcWtW_WW
    6.395
    >>> w.n
    4

    """

    def __init__(self, sparse, id_order=None, index=None):
        if not scipy.sparse.issparse(sparse):
            raise ValueError("must pass a scipy sparse object")
        rows, cols = sparse.shape
        if rows != cols:
            raise ValueError("Weights object must be square")
        self.sparse = sparse.tocsr()
        self.n = sparse.shape[0]
        self._cache = {}
        if id_order:
            if len(id_order) != self.n:
                raise ValueError(
                    "Number of values in id_order must match shape of sparse"
                )
            else:
                self._id_order = id_order
                self._cache["id_order"] = self._id_order
        # temp addition of index attribute
        import pandas as pd  # will be removed after refactoring is done

        if index is not None:
            if not isinstance(index, (pd.Index, pd.MultiIndex, pd.RangeIndex)):
                raise TypeError("index must be an instance of pandas.Index dtype")
            if len(index) != self.n:
                raise ValueError("Number of values in index must match shape of sparse")
        else:
            index = pd.RangeIndex(self.n)
        self.index = index

    @property
    def id_order(self):
        """An ordered list of ids, assumed to match the ordering in ``sparse``."""
        # Temporary solution until the refactoring is finished
        if "id_order" not in self._cache:
            if hasattr(self, "index"):
                self._id_order = self.index.tolist()
            else:
                self._id_order = list(range(self.n))
            self._cache["id_order"] = self._id_order
        return self._id_order

    @property
    def s0(self):
        r"""``s0`` is defined as:

        .. math::

               s0=\sum_i \sum_j w_{i,j}

        """
        if "s0" not in self._cache:
            self._s0 = self.sparse.sum()
            self._cache["s0"] = self._s0
        return self._s0

    @property
    def trcWtW_WW(self):
        """Trace of :math:`W^{'}W + WW`."""
        if "trcWtW_WW" not in self._cache:
            self._trcWtW_WW = self.diagWtW_WW.sum()
            self._cache["trcWtW_WW"] = self._trcWtW_WW
        return self._trcWtW_WW

    @property
    def diagWtW_WW(self):
        """Diagonal of :math:`W^{'}W + WW`."""
        if "diagWtW_WW" not in self._cache:
            wt = self.sparse.transpose()
            w = self.sparse
            self._diagWtW_WW = (wt * w + w * w).diagonal()
            self._cache["diagWtW_WW"] = self._diagWtW_WW
        return self._diagWtW_WW

    @classmethod
    def from_W(cls, W):
        """Constructs a ``WSP`` object from the ``W``'s sparse matrix.

        Parameters
        ----------
        W : libpysal.weights.W
            A PySAL weights object with a sparse form and ids.

        Returns
        -------
        A ``WSP`` instance.
        """
        return cls(W.sparse, id_order=W.id_order)

    def to_W(self, silence_warnings=False):
        """
        Convert a pysal WSP object (thin weights matrix) to a pysal W object.

        Parameters
        ----------
        self : WSP
            PySAL sparse weights object.
        silence_warnings : bool
            Switch to ``True`` to turn off print statements for every
            observation with islands. Default is ``False``, which does
            not silence warnings.

        Returns
        -------
        w : W
            PySAL weights object.

        Examples
        --------
        >>> from libpysal.weights import lat2SW, WSP, WSP2W

        Build a 10x10 ``scipy.sparse`` matrix for a rectangular 2x5
        region of cells (rook contiguity), then construct a ``libpysal``
        sparse weights object (``self``).

        >>> sp = lat2SW(2, 5)
        >>> self = WSP(sp)
        >>> self.n
        10
        >>> print(self.sparse[0].todense())
        [[0 1 0 0 0 1 0 0 0 0]]

        Convert this sparse weights object to a standard PySAL weights object.

        >>> w = WSP2W(self)
        >>> w.n
        10
        >>> print(w.full()[0][0])
        [0. 1. 0. 0. 0. 1. 0. 0. 0. 0.]

        """

        indices = list(self.sparse.indices)
        data = list(self.sparse.data)
        indptr = list(self.sparse.indptr)
        id_order = self.id_order
        if id_order:
            # replace indices with user IDs
            indices = [id_order[i] for i in indices]
        else:
            id_order = list(range(self.n))
        neighbors, weights = {}, {}
        start = indptr[0]
        for i in range(self.n):
            oid = id_order[i]
            end = indptr[i + 1]
            neighbors[oid] = indices[start:end]
            weights[oid] = data[start:end]
            start = end
        ids = copy.copy(self.id_order)
        w = W(neighbors, weights, ids, silence_warnings=silence_warnings)
        w._sparse = copy.deepcopy(self.sparse)
        w._cache["sparse"] = w._sparse
        return w<|MERGE_RESOLUTION|>--- conflicted
+++ resolved
@@ -1502,16 +1502,8 @@
                 ax.plot(*list(zip(focal, neighbor)), marker=None, **edge_kws)
                 seen.update((idx, nidx))
                 seen.update((nidx, idx))
-<<<<<<< HEAD
         centroids = gdf.centroid
         ax.scatter(centroids.x, centroids.y, **node_kws)
-=======
-        ax.scatter(
-            gdf.centroid.apply(lambda p: p.x),
-            gdf.centroid.apply(lambda p: p.y),
-            **node_kws,
-        )
->>>>>>> 5d09bc6a
         return f, ax
 
 

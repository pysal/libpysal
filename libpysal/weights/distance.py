__all__ = ["KNN", "Kernel", "DistanceBand"]

__author__ = (
    "Sergio J. Rey <sjsrey@gmail.com>, Levi John Wolf <levi.john.wolf@gmail.com>"
)


from ..cg.kdtree import KDTree
from .weights import W, WSP
<<<<<<< HEAD
from .util import (
    isKDTree,
    get_ids,
    get_points_array_from_shapefile,
    get_points_array,
    WSP2W,
)
=======
from .util import isKDTree, get_ids, get_points_array_from_shapefile,\
    get_points_array, WSP2W
from .raster import _da_checker
>>>>>>> 38c0761a
import copy
from warnings import warn as Warn
from scipy.spatial import distance_matrix
import scipy.sparse as sp
import numpy as np


<<<<<<< HEAD
def knnW(data, k=2, p=2, ids=None, radius=None, distance_metric="euclidean"):
    """This is deprecated. Use the ``libpysal.weights.KNN`` class instead."""
    # Warn("This function is deprecated. Please use libpysal.weights.KNN", UserWarning)
    return KNN(data, k=k, p=p, ids=ids, radius=radius, distance_metric=distance_metric)

=======
def knnW(data, k=2, p=2, ids=None, radius=None, distance_metric='euclidean'):
    """
    This is deprecated. Use the pysal.weights.KNN class instead. 
    """
    # Warn('This function is deprecated. Please use pysal.weights.KNN', UserWarning)
    return KNN(data, k=k, p=p, ids=ids, radius=radius,
            distance_metric=distance_metric)
>>>>>>> 38c0761a

class KNN(W):
    """Creates nearest neighbor weights matrix based on `k` nearest neighbors.

    Parameters
    ----------
    data : {libpysal.cg.KDTree, libpysal.cg.ArcKDTree}
        An ``(n,k)`` array of `n` observations on `k` characteristics
        used to measure distances between the `n` objects.
    k : int
        The number of nearest neighbors. Default is ``2``.
    p : {int, float}
        Minkowski `p`-norm distance metric parameter where
        :math:`1<=\mathtt{p}<=\infty`. ``2`` is Euclidean distance and
        ``1`` is Manhattan distance. This parameter is ignored if the
        ``KDTree`` is an ``ArcKDTree``. Default is ``2``.
    ids : list
        Identifiers to attach to each observation. Default is ``None``.
    radius : float
        If supplied arc distances will be calculated based on the given radius
        and ``p`` will be ignored. Default is ``None``.
        See ``libpysal.cg.KDTree`` for more details.
    distance_metric : str
        Either ``'euclidean'`` or ``'arc'``. Default is ``'euclidean'``.
        See ``libpysal.cg.KDTree`` for more details.
    **kwargs : dict
        Keyword arguments for ``libpysal.weights.W``.
    
    Returns
    -------
    w : libpysal.weights.KNN
        A `k` nearest neighbors weights instance.

    Examples
    --------
    
    >>> import libpysal
    >>> import numpy as np
    >>> points = [(10, 10), (20, 10), (40, 10), (15, 20), (30, 20), (30, 30)]
    >>> kd = libpysal.cg.KDTree(np.array(points))
    >>> wnn2 = libpysal.weights.KNN(kd, 2)
    >>> [1,3] == wnn2.neighbors[0]
    True
    
    >>> wnn2 = KNN(kd,2)
    >>> wnn2[0]
    {1: 1.0, 3: 1.0}
    >>> wnn2[1]
    {0: 1.0, 3: 1.0}

    Now with 1 rather than 0 offset:

    >>> wnn2 = libpysal.weights.KNN(kd, 2, ids=range(1,7))
    >>> wnn2[1]
    {2: 1.0, 4: 1.0}
    >>> wnn2[2]
    {1: 1.0, 4: 1.0}
    >>> 0 in wnn2.neighbors
    False

    Notes
    -----

    Ties between neighbors of equal distance are arbitrarily broken.

    See Also
    --------
    
    libpysal.weights.W
    
    """

<<<<<<< HEAD
    def __init__(
        self,
        data,
        k=2,
        p=2,
        ids=None,
        radius=None,
        distance_metric="euclidean",
        **kwargs
    ):

        if radius is not None:
            distance_metric = "arc"

=======
    def __init__(self, data, k=2, p=2, ids=None, radius=None,
                 distance_metric='euclidean', **kwargs):
        if radius is not None:
            distance_metric = 'arc'
>>>>>>> 38c0761a
        if isKDTree(data):
            self.kdtree = data
            self.data = self.kdtree.data
        else:
            self.kdtree = KDTree(data, radius=radius,
                                 distance_metric=distance_metric)
            self.data = self.kdtree.data
<<<<<<< HEAD

=======
>>>>>>> 38c0761a
        self.k = k
        self.p = p

        this_nnq = self.kdtree.query(self.data, k=k + 1, p=p)

        to_weight = this_nnq[1]

        if ids is None:
            ids = list(range(to_weight.shape[0]))

        neighbors = {}
        for i, row in enumerate(to_weight):
            row = row.tolist()
            row.remove(i)
            row = [ids[j] for j in row]
            focal = ids[i]
            neighbors[focal] = row

        W.__init__(self, neighbors, id_order=ids, **kwargs)

    @classmethod
    def from_shapefile(cls, filepath, *args, **kwargs):
        """Nearest neighbor weights from a shapefile.

        Parameters
        ----------
        filepath : str
            The name of polygon shapefile (including the file extension)
            containing attribute data.
        *args : iterable
            Positional arguments for ``libpysal.weights.KNN``.
        **kwargs : dict
            Keyword arguments for ``libpysal.weights.KNN``.

        Returns
        -------
        w : libpysal.weights.KNN
            A `k` nearest neighbors weights instance.

        Examples
        --------

        From a polygon shapefile:
        
        >>> import libpysal
        >>> from libpysal.weights import KNN
        >>> wc = KNN.from_shapefile(libpysal.examples.get_path("columbus.shp"))
        >>> "%.4f"%wc.pct_nonzero
        '4.0816'
        >>> set([2,1]) == set(wc.neighbors[0])
        True
        >>> wc3 = KNN.from_shapefile(libpysal.examples.get_path("columbus.shp"),k=3)
        >>> set(wc3.neighbors[0]) == set([2,1,3])
        True
        >>> set(wc3.neighbors[2]) == set([4,3,0])
        True

        From a point shapefile:

        >>> w = KNN.from_shapefile(libpysal.examples.get_path("juvenile.shp"))
        >>> w.pct_nonzero
        1.1904761904761905
        >>> w1 = KNN.from_shapefile(libpysal.examples.get_path("juvenile.shp"),k=1)
        >>> "%.3f"%w1.pct_nonzero
        '0.595'

        Notes
        -----

        Ties between neighbors of equal distance are arbitrarily broken.

        See Also
        --------
        
        libpysal.weights.W
        
        """

        w = cls(get_points_array_from_shapefile(filepath), *args, **kwargs)

        return w

    @classmethod
    def from_array(cls, array, *args, **kwargs):
        """Creates nearest neighbor weights matrix based on `k` nearest neighbors.

        Parameters
        ----------
        array : numpy.ndarray
            An ``(n, k)`` array representing `n` observations on `k`
            characteristics used to measure distances between the `n` objects.
        *args : iterable
            Positional arguments for ``libpysal.weights.KNN``.
        **kwargs : dict
            Keyword arguments for ``libpysal.weights.KNN``.

        Returns
        -------
        w : libpysal.weights.KNN
            A `k` nearest neighbors weights instance.

        Examples
        --------
        
        >>> from libpysal.weights import KNN
        >>> points = [(10, 10), (20, 10), (40, 10), (15, 20), (30, 20), (30, 30)]
        >>> wnn2 = KNN.from_array(points, 2)
        >>> [1,3] == wnn2.neighbors[0]
        True
        >>> wnn2 = KNN.from_array(points,2)
        >>> wnn2[0]
        {1: 1.0, 3: 1.0}
        >>> wnn2[1]
        {0: 1.0, 3: 1.0}

        Now with 1 rather than 0 offset:

        >>> wnn2 = KNN.from_array(points, 2, ids=range(1,7))
        >>> wnn2[1]
        {2: 1.0, 4: 1.0}
        >>> wnn2[2]
        {1: 1.0, 4: 1.0}
        >>> 0 in wnn2.neighbors
        False

        Notes
        -----

        Ties between neighbors of equal distance are arbitrarily broken.

        See Also
        --------
        
        libpysal.weights.W
        
        """

        w = cls(array, *args, **kwargs)

        return w

    @classmethod
    def from_dataframe(cls, df, geom_col="geometry", ids=None, *args, **kwargs):
        """Make `KNN` weights from a dataframe.

        Parameters
        ----------
        df : pandas.DataFrame
            A dataframe with a geometry column that can be used
            to construct a `W` object.
        geom_col : string
            The column name of the geometry stored in ``df``.
            Default is ``'geometry'``.
        ids : {str, iterable}
            If string, the column name of the indices from the dataframe.
            If iterable, a list of ids to use for the `W`.
            If ``None``, ``df.index`` is used. Default is ``None``.
        *args : iterable
            Positional arguments for ``libpysal.weights.KNN``.
        **kwargs : dict
            Keyword arguments for ``libpysal.weights.KNN``.

        Returns
        -------
        w : libpysal.weights.KNN
            A `k` nearest neighbors weights instance.
        
        See Also
        --------
        
        libpysal.weights.W
        
        """

        pts = get_points_array(df[geom_col])

        if ids is None:
            ids = df.index.tolist()
        elif isinstance(ids, str):
            ids = df[ids].tolist()

        w = cls(pts, *args, ids=ids, **kwargs)

        return w

    def reweight(self, k=None, p=None, new_data=None, new_ids=None, inplace=True):
        """Redo `K`-nearest neighbor weights construction using given parameters.

        Parameters
        ----------
        k : int
            The number of nearest neighbors. Default is ``None``.
        p : {int, float}
            Minkowski `p`-norm distance metric parameter where
            :math:`1<=\mathtt{p}<=\infty`. ``2`` is Euclidean distance and
            ``1`` is Manhattan distance. This parameter is ignored if the
            ``KDTree`` is an ``ArcKDTree``. Default is ``None``.
        new_data : numpy.ndarray
            An array containing additional data to use in the `KNN` weight.
            Default is ``None``.
        new_ids : list
            A list aligned with ``new_data`` that provides the ids
            for each new observation. Default is ``None``.
        inplace : bool
            A flag denoting whether to modify the `KNN` object 
            in place or to return a new `KNN` object.  Default is ``True``.
        
        Returns
        -------
        w : libpysal.weights.KNN
            A copy of the `k` nearest neighbors weights instance using the
            new parameterization, or ``None`` if the object is reweighted in place.

        """
<<<<<<< HEAD

        if new_data is not None:
=======
        if (new_data is not None):
>>>>>>> 38c0761a
            new_data = np.asarray(new_data).reshape(-1, 2)
            data = np.vstack((self.data, new_data)).reshape(-1, 2)
            if new_ids is not None:
                ids = copy.deepcopy(self.id_order)
                ids.extend(list(new_ids))
            else:
                ids = list(range(data.shape[0]))
        elif (new_data is None) and (new_ids is None):
            # If not, we can use the same kdtree we have
            data = self.kdtree
            ids = self.id_order
        elif (new_data is None) and (new_ids is not None):
            Warn("Remapping ids must be done using w.remap_ids")

        if k is None:
            k = self.k
        if p is None:
            p = self.p

        if inplace:
            self._reset()
            self.__init__(data, ids=ids, k=k, p=p)
        else:
            w = KNN(data, ids=ids, k=k, p=p)

            return w



class Kernel(W):
    """Spatial weights based on kernel functions.

    Parameters
    ----------
    data : {libpysal.cg.KDTree, libpysal.cg.ArcKDTree}
        An :math:`(n,k)` array of :math:`n` observations on :math:`k`
        characteristics used to measure distances between the :math:`n` objects.
    k : int
        The number of nearest neighbors to use for determining the bandwidth. For a
        fixed bandwidth, :math:`h_i = max(dknn) \\forall i` where :math:`dknn` is a
        vector of :math:`k`-nearest neighbor distances (the distance to the
        :math:`k`th nearest neighbor for each observation). For adaptive bandwidths,
        :math:`h_i=dknn_i`. Default is ``2``.
    bandwidth : {float, array-like}
        The bandwidth :math:`h_i` for the kernel. Default is ``None``.
    fixed : bool
        If ``True`` then :math:`h_i = h \\forall i`. If ``False`` then
        bandwidth is adaptive across observations. Default is ``True``.
    diagonal : bool
        If ``True``, set diagonal weights to ``1.0``. If ``False`` diagonal weights
        are set to values according to the kernel function. Default is ``False``.
    eps : float
        The adjustment to ensure the `knn` distance range
        is closed on the `knn`th observations. Default is ``1.0000001``.
    ids : list
        Identifiers to attach to each observation. Default is ``None``.
    radius : float
        If supplied arc distances will be calculated based on the given radius
        and ``p`` will be ignored. Default is ``None``.
        See ``libpysal.cg.KDTree`` for more details.
    distance_metric : str
        Either ``'euclidean'`` or ``'arc'``. Default is ``'euclidean'``.
        See ``libpysal.cg.KDTree`` for more details.
    function : str
        Either ``'triangular'``, ``'uniform'``, ``'quadratic'``, ``'quartic'``,
        or ``'gaussian'``. Default is ``'triangular'``.
        The kernel function is defined as follows with

        .. math::

          z_{i,j} = d_{i,j}/h_i

        triangular

        .. math::

          K(z) = (1 - |z|) \\ if |z| \\le 1

        uniform

        .. math::

          K(z) = 1/2 \\ if |z| \\le 1

        quadratic

        .. math::

          K(z) = (3/4)(1-z^2) \\ if |z| \\le 1

        quartic

        .. math::

          K(z) = (15/16)(1-z^2)^2 \\ if |z| \\le 1

        gaussian

        .. math::

          K(z) = (2\\pi)^{(-1/2)} exp(-z^2 / 2)

    **kwargs : dict
        Keyword arguments for ``libpysal.weights.W``.

    Attributes
    ----------
    weights : dict
        Dictionary keyed by id with a list of weights for each neighbor.
    neighbors : dict
        Lists of neighbors keyed by observation id.
    bandwidth : array-like
        An array of bandwidths.

    Examples
    --------
    
    >>> from libpysal.weights import Kernel
    >>> points = [(10, 10), (20, 10), (40, 10), (15, 20), (30, 20), (30, 30)]
    >>> kw = Kernel(points)
    >>> kw.weights[0]
    [1.0, 0.500000049999995, 0.4409830615267465]
    >>> kw.neighbors[0]
    [0, 1, 3]
    >>> kw.bandwidth
    array([[20.000002],
           [20.000002],
           [20.000002],
           [20.000002],
           [20.000002],
           [20.000002]])
    >>> kw15 = Kernel(points,bandwidth=15.0)
    >>> kw15[0]
    {0: 1.0, 1: 0.33333333333333337, 3: 0.2546440075000701}
    >>> kw15.neighbors[0]
    [0, 1, 3]
    >>> kw15.bandwidth
    array([[15.],
           [15.],
           [15.],
           [15.],
           [15.],
           [15.]])

    Adaptive bandwidths user specified:

    >>> bw = [25.0,15.0,25.0,16.0,14.5,25.0]
    >>> kwa = Kernel(points,bandwidth=bw)
    >>> kwa.weights[0]
    [1.0, 0.6, 0.552786404500042, 0.10557280900008403]
    >>> kwa.neighbors[0]
    [0, 1, 3, 4]
    >>> kwa.bandwidth
    array([[25. ],
           [15. ],
           [25. ],
           [16. ],
           [14.5],
           [25. ]])

    Endogenous adaptive bandwidths:

    >>> kwea = Kernel(points,fixed=False)
    >>> kwea.weights[0]
    [1.0, 0.10557289844279438, 9.99999900663795e-08]
    >>> kwea.neighbors[0]
    [0, 1, 3]
    >>> kwea.bandwidth
    array([[11.18034101],
           [11.18034101],
           [20.000002  ],
           [11.18034101],
           [14.14213704],
           [18.02775818]])

    Endogenous adaptive bandwidths with Gaussian kernel:

    >>> kweag = Kernel(points,fixed=False,function='gaussian')
    >>> kweag.weights[0]
    [0.3989422804014327, 0.2674190291577696, 0.2419707487162134]
    >>> kweag.bandwidth
    array([[11.18034101],
           [11.18034101],
           [20.000002  ],
           [11.18034101],
           [14.14213704],
           [18.02775818]])

    Diagonals to 1.0:

    >>> kq = Kernel(points,function='gaussian')
    >>> kq.weights
    {0: [0.3989422804014327, 0.35206533556593145, 0.3412334260702758], 1: [0.35206533556593145, 0.3989422804014327, 0.2419707487162134, 0.3412334260702758, 0.31069657591175387], 2: [0.2419707487162134, 0.3989422804014327, 0.31069657591175387], 3: [0.3412334260702758, 0.3412334260702758, 0.3989422804014327, 0.3011374490937829, 0.26575287272131043], 4: [0.31069657591175387, 0.31069657591175387, 0.3011374490937829, 0.3989422804014327, 0.35206533556593145], 5: [0.26575287272131043, 0.35206533556593145, 0.3989422804014327]}
    >>> kqd = Kernel(points, function='gaussian', diagonal=True)
    >>> kqd.weights
    {0: [1.0, 0.35206533556593145, 0.3412334260702758], 1: [0.35206533556593145, 1.0, 0.2419707487162134, 0.3412334260702758, 0.31069657591175387], 2: [0.2419707487162134, 1.0, 0.31069657591175387], 3: [0.3412334260702758, 0.3412334260702758, 1.0, 0.3011374490937829, 0.26575287272131043], 4: [0.31069657591175387, 0.31069657591175387, 0.3011374490937829, 1.0, 0.35206533556593145], 5: [0.26575287272131043, 0.35206533556593145, 1.0]}

    """

<<<<<<< HEAD
    def __init__(
        self,
        data,
        k=2,
        bandwidth=None,
        fixed=True,
        diagonal=False,
        eps=1.0000001,
        ids=None,
        radius=None,
        distance_metric="euclidean",
        function="triangular",
        **kwargs
    ):

        if radius is not None:
            distance_metric = "arc"

=======
    def __init__(self, data, bandwidth=None, fixed=True, k=2,
                 function='triangular', eps=1.0000001, ids=None,
                 diagonal=False,
                 distance_metric='euclidean', radius=None,
                 **kwargs):
        if radius is not None:
            distance_metric = 'arc'
>>>>>>> 38c0761a
        if isKDTree(data):
            self.kdtree = data
            self.data = self.kdtree.data
            data = self.data
        else:
            self.kdtree = KDTree(data, distance_metric=distance_metric, radius=radius)
            self.data = self.kdtree.data

        self.k = k + 1
        self.function = function.lower()
        self.fixed = fixed
        self.eps = eps

        if bandwidth:
            try:
                bandwidth = np.array(bandwidth)
                bandwidth.shape = (len(bandwidth), 1)
            except:
                bandwidth = np.ones((len(data), 1), "float") * bandwidth
            self.bandwidth = bandwidth
        else:
            self._set_bw()

        self._eval_kernel()
        neighbors, weights = self._k_to_W(ids)

        if diagonal:
            for i in neighbors:
                weights[i][neighbors[i].index(i)] = 1.0

        W.__init__(self, neighbors, weights, ids, **kwargs)

    @classmethod
    def from_shapefile(cls, filepath, idVariable=None, **kwargs):
        """Construct kernel-based weights from a shapefile.

        Parameters
        ----------
        filepath : str
            The name of polygon shapefile (including the file extension)
            containing attribute data.
        idVariable : str
            The name of the column in shapefile's DBF to use for ids.
            Default is ``None``.
        **kwargs : dict
            Keyword arguments for ``libpysal.weights.Kernel``.

        Returns
        -------
        w : libpysal.weights.Kernel
            A kernel weights instance.

        See Also
        ---------
        
        libpysal.weights.W
        
        """

        points = get_points_array_from_shapefile(filepath)

        if idVariable is not None:
            ids = get_ids(filepath, idVariable)
        else:
            ids = None

        w = cls.from_array(points, ids=ids, **kwargs)

        return w

    @classmethod
    def from_array(cls, array, **kwargs):
        """Construct kernel-based weights from an array.
        
        Parameters
        ----------
        array : numpy.ndarray
            An ``(n, k)`` array representing `n` observations on `k`
            characteristics used to measure distances between the `n` objects.
        **kwargs : dict
            Keyword arguments for ``libpysal.weights.Kernel``.
        
        Returns
        -------
        w : libpysal.weights.Kernel
            A kernel weights instance.
        
        See Also
        --------
        
        libpysal.weights.W
        
        """

        w = cls(array, **kwargs)

        return w

    @classmethod
    def from_dataframe(cls, df, geom_col="geometry", ids=None, **kwargs):
        """Construct kernel-based weights from a dataframe.

        Parameters
        ----------
        df : pandas.DataFrame
            A dataframe with a geometry column that can be used
            to construct a PySAL `W` object.
        geom_col : str
            The column name of the geometry stored in ``df``.
            Default is ``'geometry'``.
        ids : {str, iterable}
            If string, the column name of the indices from the dataframe.
            If iterable, a list of ids to use for the `W`.
            If ``None``, ``df.index`` is used. Default is ``None``.
        **kwargs : dict
            Keyword arguments for ``libpysal.weights.Kernel``.
        
        Returns
        -------
        w : libpysal.weights.Kernel
            A kernel weights instance.

        See Also
        --------
        
        libpysal.weights.W
        
        """

        pts = get_points_array(df[geom_col])

        if ids is None:
            ids = df.index.tolist()
        elif isinstance(ids, str):
            ids = df[ids].tolist()

        w = cls(pts, ids=ids, **kwargs)

        return w

    def _k_to_W(self, ids=None):
        """Internal method for converting `k` neighbors to weights.
        
        Parameters
        ----------
        ids : list
            See ``ids`` in ``libpysal.weights.Kernel``. Default is ``None``.
        
        Returns
        -------
        allneighbors : dict
            Index lookup of all neighbors.
        weights : dict
            Index lookup of neighbor weights.
        
        """

        allneighbors = {}
        weights = {}

        if ids:
            ids = np.array(ids)
        else:
            ids = np.arange(len(self.data))

        for i, neighbors in enumerate(self.kernel):

            if len(self.neigh[i]) == 0:
                allneighbors[ids[i]] = []
                weights[ids[i]] = []
            else:
                allneighbors[ids[i]] = list(ids[self.neigh[i]])
                weights[ids[i]] = self.kernel[i].tolist()

        return allneighbors, weights

    def _set_bw(self):
        """Internal method for setting binary weights."""

        dmat, neigh = self.kdtree.query(self.data, k=self.k)

        if self.fixed:
            # use max knn distance as bandwidth
            bandwidth = dmat.max() * self.eps
            n = len(dmat)
            self.bandwidth = np.ones((n, 1), "float") * bandwidth
        else:
            # use local max knn distance
            self.bandwidth = dmat.max(axis=1) * self.eps
            self.bandwidth.shape = (self.bandwidth.size, 1)
            # identify knn neighbors for each point
            nnq = self.kdtree.query(self.data, k=self.k)
            self.neigh = nnq[1]

    def _eval_kernel(self):
        """Internal method for evaluate the kernel function."""

        # get points within bandwidth distance of each point
        if not hasattr(self, "neigh"):
            kdtq = self.kdtree.query_ball_point
            neighbors = [
                kdtq(self.data[i], r=bwi[0]) for i, bwi in enumerate(self.bandwidth)
            ]
            self.neigh = neighbors

        # get distances for neighbors
        bw = self.bandwidth

        kdtq = self.kdtree.query
        z = []
        for i, nids in enumerate(self.neigh):
            di, ni = kdtq(self.data[i], k=len(nids))
            if not isinstance(di, np.ndarray):
                di = np.asarray([di] * len(nids))
                ni = np.asarray([ni] * len(nids))
            zi = np.array([dict(list(zip(ni, di)))[nid]
                           for nid in nids]) / bw[i]
            z.append(zi)
        zs = z

        # functions follow Anselin and Rey (2010) table 5.4
        if self.function == "triangular":
            self.kernel = [1 - zi for zi in zs]
        elif self.function == "uniform":
            self.kernel = [np.ones(zi.shape) * 0.5 for zi in zs]
        elif self.function == "quadratic":
            self.kernel = [(3.0 / 4) * (1 - zi ** 2) for zi in zs]
        elif self.function == "quartic":
            self.kernel = [(15.0 / 16) * (1 - zi ** 2) ** 2 for zi in zs]
        elif self.function == "gaussian":
            c = np.pi * 2
            c = c ** (-0.5)
            self.kernel = [c * np.exp(-(zi ** 2) / 2.0) for zi in zs]
        else:
            print(("Unsupported kernel function", self.function))


class DistanceBand(W):
    """Spatial weights based on distance band.

    Parameters
    ----------
    data : {array-like, libpysal.cg.KDTree}
        ``(n,k)`` or ``KDTree`` where ``KDtree.data`` is an ``(n,k)`` array 
        of `n` observations on `k` characteristics used to measure
        distances between the `n` objects.
    threshold : float
        The distance band.
    p : {int, float}
        Minkowski `p`-norm distance metric parameter where :math:`1<=\mathtt{p}<=\infty`.
        ``2`` is Euclidean distance and ``1`` is Manhattan distance.
        This parameter is ignored if the ``KDTree`` is an ``ArcKDTree``.
        Default is ``2``.
    binary : bool
        If set to ``True``, :math:`w_{ij}=1` if :math:`d_{i,j}<=\mathtt{threshold}`,
        otherwise :math:`w_{i,j}=0`. If set to ``False``,
        :math:`w_{ij}=d_{ij}^{\mathtt{alpha}}`. Default is ``True``.
    alpha : float
        The distance decay parameter for weights. Default is ``-1.0``.
        If ``alpha`` is positive the weights will not decline with distance.
        If ``binary`` is set to ``True``, ``alpha`` is ignored.
    ids : list
        Identifiers to attach to each observation. Default is ``None``.
    build_sp : boolean
        Set to ``True`` to build a sparse distance matrix and ``False`` to build dense
        distance matrix. Significant speed gains may be obtained depending on the
        sparsity of the of distance matrix and the ``threshold`` that is applied.
        Default is ``True``.
    silence_warnings : bool
        By default (``False``) libpysal will print a warning if the dataset contains any
        disconnected observations or islands. To silence this warning set to ``True``.
    radius : float
        If supplied arc distances will be calculated based on the given radius
        and ``p`` will be ignored. Default is ``None``.
        See ``libpysal.cg.KDTree`` for more details.
    distance_metric : str
        Either ``'euclidean'`` or ``'arc'``. Default is ``'euclidean'``.
        See ``libpysal.cg.KDTree`` for more details.

    Attributes
    ----------
    weights : dict
        Neighbor weights keyed by observation id.
    neighbors : dict
        Neighbors keyed by observation id.

    Raises
    ------
    Value Error
        An array was unable to be instantiated with ``data``.
    
    Examples
    --------
    
    >>> import libpysal
    >>> points = [(10, 10), (20, 10), (40, 10), (15, 20), (30, 20), (30, 30)]
    >>> wcheck = libpysal.weights.W({0: [1, 3], 1: [0, 3], 2: [], 3: [0, 1], 4: [5], 5: [4]})
    UserWarning: The weights matrix is not fully connected: 
    There are 3 disconnected components.
    There is 1 island with id: 2.

    >>> w = libpysal.weights.DistanceBand(points, threshold=11.2)
    UserWarning: The weights matrix is not fully connected: 
    There are 3 disconnected components.
    There is 1 island with id: 2.

    >>> libpysal.weights.util.neighbor_equality(w, wcheck)
    True
    
    >>> w = libpysal.weights.DistanceBand(points, threshold=14.2)
    >>> wcheck = libpysal.weights.W({0: [1, 3], 1: [0, 3, 4], 2: [4], 3: [1, 0], 4: [5, 2, 1], 5: [4]})
    >>> libpysal.weights.util.neighbor_equality(w, wcheck)
    True

    Inverse distance weights:

    >>> w = libpysal.weights.DistanceBand(points, threshold=11.2, binary=False)
    UserWarning: The weights matrix is not fully connected: 
    There are 3 disconnected components.
    There is 1 island with id: 2.
    
    >>> w.weights[0]
    [0.1, 0.08944271909999159]
    >>> w.neighbors[0].tolist()
    [1, 3]

    Gravity weights:

    >>> w = libpysal.weights.DistanceBand(points, threshold=11.2, binary=False, alpha=-2.)
    UserWarning: The weights matrix is not fully connected: 
    There are 3 disconnected components.
    There is 1 island with id: 2.
    
    >>> w.weights[0]
    [0.01, 0.007999999999999998]

    Notes
    -----

    This was initially implemented running ``scipy v0.8.0dev`` (in epd 6.1).
    Earlier versions of scipy (0.7.0) have a logic bug in ``scipy/sparse/dok.py``,
    so Serge changed line 221 of that file on sal-dev to fix the logic bug.

    """

<<<<<<< HEAD
    def __init__(
        self,
        data,
        threshold,
        p=2,
        binary=True,
        alpha=-1.0,
        ids=None,
        build_sp=True,
        silence_warnings=False,
        radius=None,
        distance_metric="euclidean",
    ):
        """Casting to floats is a work around for a bug in ``scipy.spatial``.
        See details in `pysal/pysal#126 <https://github.com/pysal/pysal/issues/126>`_.
=======
    def __init__(self, data, threshold, p=2, alpha=-1.0, binary=True, ids=None,
                 build_sp=True, silence_warnings=False,
                 distance_metric='euclidean', radius=None):
        """Casting to floats is a work around for a bug in scipy.spatial.
        See detail in pysal issue #126.

>>>>>>> 38c0761a
        """

        if ids is not None:
            ids = list(ids)

        if radius is not None:
<<<<<<< HEAD
            distance_metric = "arc"

=======
            distance_metric = 'arc'
>>>>>>> 38c0761a
        self.p = p
        self.threshold = threshold
        self.binary = binary
        self.alpha = alpha
        self.build_sp = build_sp
        self.silence_warnings = silence_warnings

        if isKDTree(data):
            self.kdtree = data
            self.data = self.kdtree.data
        else:
            if self.build_sp:
                try:
                    data = np.asarray(data)
                    if data.dtype.kind != "f":
                        data = data.astype(float)
<<<<<<< HEAD
                    self.kdtree = KDTree(
                        data, distance_metric=distance_metric, radius=radius
                    )
                    self.data = self.kdtree.data
                except:
                    raise ValueError("Could not make array from data.")
            else:
                self.data = data
                self.kdtree = None

        self._band()
        neighbors, weights = self._distance_to_W(ids)

        W.__init__(
            self, neighbors, weights, ids, silence_warnings=self.silence_warnings
        )
=======
                    self.kdtree = KDTree(data,
                                         distance_metric=distance_metric,
                                         radius=radius)
                    self.data = self.kdtree.data
                except:
                    raise ValueError("Could not make array from data")
            else:
                self.data = data
                self.kdtree = None
        self._band()
        neighbors, weights = self._distance_to_W(ids)
        W.__init__(self, neighbors, weights, ids,
                   silence_warnings=self.silence_warnings)
>>>>>>> 38c0761a

    @classmethod
    def from_shapefile(cls, filepath, threshold, idVariable=None, **kwargs):
        """Construct a distance band weights object from a shapefile.

        Parameters
        ----------
        filepath : str
            The name of polygon shapefile (including the file extension)
            containing attribute data.
        threshold : float
            The distance band.
        idVariable : str
            The name of the column in shapefile's DBF to use for ids.
            Default is ``None``.
        **kwargs : dict
            Keyword arguments for ``libpysal.weights.DistanceBand``.

        Returns
        -------
        w : libpysal.weights.DistanceBand
            A distance band weights instance.

        """

        points = get_points_array_from_shapefile(filepath)

        if idVariable is not None:
            ids = get_ids(filepath, idVariable)
        else:
            ids = None

        w = cls.from_array(points, threshold, ids=ids, **kwargs)

        return w

    @classmethod
    def from_array(cls, array, threshold, **kwargs):
        """Construct a distance band weights object from an array.
        
        Parameters
        ----------
        array : numpy.ndarray
            An ``(n, k)`` array representing `n` observations on `k`
            characteristics used to measure distances between the `n` objects.
        threshold : float
            The distance band.
        **kwargs : dict
            Keyword arguments for ``libpysal.weights.DistanceBand``.
        
        Returns
        -------
        w : libpysal.weights.DistanceBand
            A distance band weights instance.
        
        """

        w = cls(array, threshold, **kwargs)

        return w

    @classmethod
    def from_dataframe(cls, df, threshold, geom_col="geometry", ids=None, **kwargs):
        """Construct a distance band weights object from a dataframe.

        Parameters
        ----------
        df : pandas.DataFrame
            A dataframe with a geometry column that can be used
            to construct a PySAL `W` object.
        threshold : float
            The distance band.
        geom_col : str
            The column name of the geometry stored in ``df``.
            Default is ``'geometry'``.
        ids : {str, iterable}
            If string, the column name of the indices from the dataframe.
            If iterable, a list of ids to use for the `W`.
            If ``None``, ``df.index`` is used. Default is ``None``.
        **kwargs : dict
            Keyword arguments for ``libpysal.weights.DistanceBand``.
        
        Returns
        -------
        w : libpysal.weights.DistanceBand
            A distance band weights instance.
        
        """

        pts = get_points_array(df[geom_col])

        if ids is None:
            ids = df.index.tolist()
        elif isinstance(ids, str):
            ids = df[ids].tolist()

        w = cls(pts, threshold, ids=ids, **kwargs)

        return w

    def _band(self):
        """Internal function for finding all pairs within the threshold."""

        if self.build_sp:
            self.dmat = self.kdtree.sparse_distance_matrix(
<<<<<<< HEAD
                self.kdtree, max_distance=self.threshold, p=self.p
            ).tocsr()
        else:
            if str(self.kdtree).split(".")[-1][0:10] == "Arc_KDTree":
                raise TypeError(
                    "Unable to calculate dense arc distance matrix;"
                    " parameter 'build_sp' must be set to True for arc"
                    " distance type weight."
                )
            self.dmat = self._spdistance_matrix(self.data, self.data, self.threshold)
=======
                self.kdtree, max_distance=self.threshold, p=self.p).tocsr()
        else:
            if str(self.kdtree).split('.')[-1][0:10] == 'Arc_KDTree':
                raise TypeError('Unable to calculate dense arc distance matrix;'
                                ' parameter "build_sp" must be set to True for arc'
                                ' distance type weight')
            self.dmat = self._spdistance_matrix(
                self.data, self.data, self.threshold)
>>>>>>> 38c0761a

    def _distance_to_W(self, ids=None):
        """Internal method for converting distance band neighbors to weights.
        
        Parameters
        ----------
        ids : list
            See ``ids`` in ``libpysal.weights.DistanceBand``. Default is ``None``.
        
        Returns
        -------
        neighbors : dict
            Index lookup of all neighbors.
        weights : dict
            Index lookup of neighbor weights.
        
        """

        if self.binary:
            self.dmat[self.dmat > 0] = 1
            self.dmat.eliminate_zeros()
<<<<<<< HEAD
            tempW = WSP2W(
                WSP(self.dmat, id_order=ids), silence_warnings=self.silence_warnings
            )
=======
            tempW = WSP2W(WSP(self.dmat, id_order=ids),
                          silence_warnings=self.silence_warnings)
>>>>>>> 38c0761a
            neighbors = tempW.neighbors
            weight_keys = list(tempW.weights.keys())
            weight_vals = list(tempW.weights.values())
            weights = dict(
                list(zip(weight_keys, list(map(list, weight_vals)))))
            return neighbors, weights
        else:
            weighted = self.dmat.power(self.alpha)
            weighted[weighted == np.inf] = 0
            weighted.eliminate_zeros()
<<<<<<< HEAD
            tempW = WSP2W(
                WSP(weighted, id_order=ids), silence_warnings=self.silence_warnings
            )
=======
            tempW = WSP2W(WSP(weighted, id_order=ids),
                          silence_warnings=self.silence_warnings)
>>>>>>> 38c0761a
            neighbors = tempW.neighbors
            weight_keys = list(tempW.weights.keys())
            weight_vals = list(tempW.weights.values())
            weights = dict(
                list(zip(weight_keys, list(map(list, weight_vals)))))
            return neighbors, weights

    def _spdistance_matrix(self, x, y, threshold=None):
<<<<<<< HEAD
        """Internal method for converting a distance matrix into a CSR matrix.
        
        Parameters
        ----------
        x : array-like
            X values.
        y : array-like
            Y values.
        threshold : float
            See ``threshold`` in ``DistanceBand``. Default is ``None``.
        
        Returns
        -------
        sp_mtx : scipy.sparse.csr_matrix
            A Compressed Sparse Row matrix.
        
        See Also
        --------
        
        scipy.spatial.distance_matrix
        scipy.sparse.csr_matrix
        
        """

        dist = distance_matrix(x, y)

=======
        dist = distance_matrix(x, y)
>>>>>>> 38c0761a
        if threshold is not None:
            zeros = dist > threshold
            dist[zeros] = 0

        sp_mtx = sp.csr_matrix(dist)

        return sp_mtx



def _test():
    import doctest

    # the following line could be used to define an alternative to the '<BLANKLINE>' flag
    # doctest.BLANKLINE_MARKER = 'something better than <BLANKLINE>'

    start_suppress = np.get_printoptions()["suppress"]
    np.set_printoptions(suppress=True)
    doctest.testmod()
    np.set_printoptions(suppress=start_suppress)


<<<<<<< HEAD
if __name__ == "__main__":
=======
if __name__ == '__main__':
>>>>>>> 38c0761a
    _test()<|MERGE_RESOLUTION|>--- conflicted
+++ resolved
@@ -7,7 +7,6 @@
 
 from ..cg.kdtree import KDTree
 from .weights import W, WSP
-<<<<<<< HEAD
 from .util import (
     isKDTree,
     get_ids,
@@ -15,11 +14,6 @@
     get_points_array,
     WSP2W,
 )
-=======
-from .util import isKDTree, get_ids, get_points_array_from_shapefile,\
-    get_points_array, WSP2W
-from .raster import _da_checker
->>>>>>> 38c0761a
 import copy
 from warnings import warn as Warn
 from scipy.spatial import distance_matrix
@@ -27,21 +21,11 @@
 import numpy as np
 
 
-<<<<<<< HEAD
 def knnW(data, k=2, p=2, ids=None, radius=None, distance_metric="euclidean"):
     """This is deprecated. Use the ``libpysal.weights.KNN`` class instead."""
     # Warn("This function is deprecated. Please use libpysal.weights.KNN", UserWarning)
     return KNN(data, k=k, p=p, ids=ids, radius=radius, distance_metric=distance_metric)
 
-=======
-def knnW(data, k=2, p=2, ids=None, radius=None, distance_metric='euclidean'):
-    """
-    This is deprecated. Use the pysal.weights.KNN class instead. 
-    """
-    # Warn('This function is deprecated. Please use pysal.weights.KNN', UserWarning)
-    return KNN(data, k=k, p=p, ids=ids, radius=radius,
-            distance_metric=distance_metric)
->>>>>>> 38c0761a
 
 class KNN(W):
     """Creates nearest neighbor weights matrix based on `k` nearest neighbors.
@@ -94,7 +78,7 @@
 
     Now with 1 rather than 0 offset:
 
-    >>> wnn2 = libpysal.weights.KNN(kd, 2, ids=range(1,7))
+    >>> wnn2 = libpysal.weights.KNN(kd, 2, ids=range(1, 7))
     >>> wnn2[1]
     {2: 1.0, 4: 1.0}
     >>> wnn2[2]
@@ -114,7 +98,6 @@
     
     """
 
-<<<<<<< HEAD
     def __init__(
         self,
         data,
@@ -129,23 +112,13 @@
         if radius is not None:
             distance_metric = "arc"
 
-=======
-    def __init__(self, data, k=2, p=2, ids=None, radius=None,
-                 distance_metric='euclidean', **kwargs):
-        if radius is not None:
-            distance_metric = 'arc'
->>>>>>> 38c0761a
         if isKDTree(data):
             self.kdtree = data
             self.data = self.kdtree.data
         else:
-            self.kdtree = KDTree(data, radius=radius,
-                                 distance_metric=distance_metric)
+            self.kdtree = KDTree(data, radius=radius, distance_metric=distance_metric)
             self.data = self.kdtree.data
-<<<<<<< HEAD
-
-=======
->>>>>>> 38c0761a
+
         self.k = k
         self.p = p
 
@@ -195,12 +168,15 @@
         >>> wc = KNN.from_shapefile(libpysal.examples.get_path("columbus.shp"))
         >>> "%.4f"%wc.pct_nonzero
         '4.0816'
+        
         >>> set([2,1]) == set(wc.neighbors[0])
         True
-        >>> wc3 = KNN.from_shapefile(libpysal.examples.get_path("columbus.shp"),k=3)
-        >>> set(wc3.neighbors[0]) == set([2,1,3])
+        
+        >>> wc3 = KNN.from_shapefile(libpysal.examples.get_path("columbus.shp"), k=3)
+        >>> set(wc3.neighbors[0]) == set([2, 1, 3])
         True
-        >>> set(wc3.neighbors[2]) == set([4,3,0])
+        
+        >>> set(wc3.neighbors[2]) == set([4, 3, 0])
         True
 
         From a point shapefile:
@@ -208,7 +184,8 @@
         >>> w = KNN.from_shapefile(libpysal.examples.get_path("juvenile.shp"))
         >>> w.pct_nonzero
         1.1904761904761905
-        >>> w1 = KNN.from_shapefile(libpysal.examples.get_path("juvenile.shp"),k=1)
+        
+        >>> w1 = KNN.from_shapefile(libpysal.examples.get_path("juvenile.shp"), k=1)
         >>> "%.3f"%w1.pct_nonzero
         '0.595'
 
@@ -255,19 +232,23 @@
         >>> wnn2 = KNN.from_array(points, 2)
         >>> [1,3] == wnn2.neighbors[0]
         True
-        >>> wnn2 = KNN.from_array(points,2)
+        
+        >>> wnn2 = KNN.from_array(points, 2)
         >>> wnn2[0]
         {1: 1.0, 3: 1.0}
+        
         >>> wnn2[1]
         {0: 1.0, 3: 1.0}
 
         Now with 1 rather than 0 offset:
 
-        >>> wnn2 = KNN.from_array(points, 2, ids=range(1,7))
+        >>> wnn2 = KNN.from_array(points, 2, ids=range(1, 7))
         >>> wnn2[1]
         {2: 1.0, 4: 1.0}
+        
         >>> wnn2[2]
         {1: 1.0, 4: 1.0}
+        
         >>> 0 in wnn2.neighbors
         False
 
@@ -360,12 +341,9 @@
             new parameterization, or ``None`` if the object is reweighted in place.
 
         """
-<<<<<<< HEAD
 
         if new_data is not None:
-=======
-        if (new_data is not None):
->>>>>>> 38c0761a
+
             new_data = np.asarray(new_data).reshape(-1, 2)
             data = np.vstack((self.data, new_data)).reshape(-1, 2)
             if new_ids is not None:
@@ -392,7 +370,6 @@
             w = KNN(data, ids=ids, k=k, p=p)
 
             return w
-
 
 
 class Kernel(W):
@@ -488,8 +465,10 @@
     >>> kw = Kernel(points)
     >>> kw.weights[0]
     [1.0, 0.500000049999995, 0.4409830615267465]
+    
     >>> kw.neighbors[0]
     [0, 1, 3]
+    
     >>> kw.bandwidth
     array([[20.000002],
            [20.000002],
@@ -497,11 +476,14 @@
            [20.000002],
            [20.000002],
            [20.000002]])
+    
     >>> kw15 = Kernel(points,bandwidth=15.0)
     >>> kw15[0]
     {0: 1.0, 1: 0.33333333333333337, 3: 0.2546440075000701}
+    
     >>> kw15.neighbors[0]
     [0, 1, 3]
+    
     >>> kw15.bandwidth
     array([[15.],
            [15.],
@@ -516,8 +498,10 @@
     >>> kwa = Kernel(points,bandwidth=bw)
     >>> kwa.weights[0]
     [1.0, 0.6, 0.552786404500042, 0.10557280900008403]
+    
     >>> kwa.neighbors[0]
     [0, 1, 3, 4]
+    
     >>> kwa.bandwidth
     array([[25. ],
            [15. ],
@@ -531,8 +515,10 @@
     >>> kwea = Kernel(points,fixed=False)
     >>> kwea.weights[0]
     [1.0, 0.10557289844279438, 9.99999900663795e-08]
+    
     >>> kwea.neighbors[0]
     [0, 1, 3]
+    
     >>> kwea.bandwidth
     array([[11.18034101],
            [11.18034101],
@@ -546,6 +532,7 @@
     >>> kweag = Kernel(points,fixed=False,function='gaussian')
     >>> kweag.weights[0]
     [0.3989422804014327, 0.2674190291577696, 0.2419707487162134]
+    
     >>> kweag.bandwidth
     array([[11.18034101],
            [11.18034101],
@@ -559,13 +546,13 @@
     >>> kq = Kernel(points,function='gaussian')
     >>> kq.weights
     {0: [0.3989422804014327, 0.35206533556593145, 0.3412334260702758], 1: [0.35206533556593145, 0.3989422804014327, 0.2419707487162134, 0.3412334260702758, 0.31069657591175387], 2: [0.2419707487162134, 0.3989422804014327, 0.31069657591175387], 3: [0.3412334260702758, 0.3412334260702758, 0.3989422804014327, 0.3011374490937829, 0.26575287272131043], 4: [0.31069657591175387, 0.31069657591175387, 0.3011374490937829, 0.3989422804014327, 0.35206533556593145], 5: [0.26575287272131043, 0.35206533556593145, 0.3989422804014327]}
+    
     >>> kqd = Kernel(points, function='gaussian', diagonal=True)
     >>> kqd.weights
     {0: [1.0, 0.35206533556593145, 0.3412334260702758], 1: [0.35206533556593145, 1.0, 0.2419707487162134, 0.3412334260702758, 0.31069657591175387], 2: [0.2419707487162134, 1.0, 0.31069657591175387], 3: [0.3412334260702758, 0.3412334260702758, 1.0, 0.3011374490937829, 0.26575287272131043], 4: [0.31069657591175387, 0.31069657591175387, 0.3011374490937829, 1.0, 0.35206533556593145], 5: [0.26575287272131043, 0.35206533556593145, 1.0]}
 
     """
 
-<<<<<<< HEAD
     def __init__(
         self,
         data,
@@ -584,15 +571,6 @@
         if radius is not None:
             distance_metric = "arc"
 
-=======
-    def __init__(self, data, bandwidth=None, fixed=True, k=2,
-                 function='triangular', eps=1.0000001, ids=None,
-                 diagonal=False,
-                 distance_metric='euclidean', radius=None,
-                 **kwargs):
-        if radius is not None:
-            distance_metric = 'arc'
->>>>>>> 38c0761a
         if isKDTree(data):
             self.kdtree = data
             self.data = self.kdtree.data
@@ -808,8 +786,7 @@
             if not isinstance(di, np.ndarray):
                 di = np.asarray([di] * len(nids))
                 ni = np.asarray([ni] * len(nids))
-            zi = np.array([dict(list(zip(ni, di)))[nid]
-                           for nid in nids]) / bw[i]
+            zi = np.array([dict(list(zip(ni, di)))[nid] for nid in nids]) / bw[i]
             z.append(zi)
         zs = z
 
@@ -889,7 +866,9 @@
     
     >>> import libpysal
     >>> points = [(10, 10), (20, 10), (40, 10), (15, 20), (30, 20), (30, 30)]
-    >>> wcheck = libpysal.weights.W({0: [1, 3], 1: [0, 3], 2: [], 3: [0, 1], 4: [5], 5: [4]})
+    >>> wcheck = libpysal.weights.W(
+    ...     {0: [1, 3], 1: [0, 3], 2: [], 3: [0, 1], 4: [5], 5: [4]}
+    ... )
     UserWarning: The weights matrix is not fully connected: 
     There are 3 disconnected components.
     There is 1 island with id: 2.
@@ -903,7 +882,9 @@
     True
     
     >>> w = libpysal.weights.DistanceBand(points, threshold=14.2)
-    >>> wcheck = libpysal.weights.W({0: [1, 3], 1: [0, 3, 4], 2: [4], 3: [1, 0], 4: [5, 2, 1], 5: [4]})
+    >>> wcheck = libpysal.weights.W(
+    ...     {0: [1, 3], 1: [0, 3, 4], 2: [4], 3: [1, 0], 4: [5, 2, 1], 5: [4]}
+    ... )
     >>> libpysal.weights.util.neighbor_equality(w, wcheck)
     True
 
@@ -938,7 +919,6 @@
 
     """
 
-<<<<<<< HEAD
     def __init__(
         self,
         data,
@@ -954,26 +934,15 @@
     ):
         """Casting to floats is a work around for a bug in ``scipy.spatial``.
         See details in `pysal/pysal#126 <https://github.com/pysal/pysal/issues/126>`_.
-=======
-    def __init__(self, data, threshold, p=2, alpha=-1.0, binary=True, ids=None,
-                 build_sp=True, silence_warnings=False,
-                 distance_metric='euclidean', radius=None):
-        """Casting to floats is a work around for a bug in scipy.spatial.
-        See detail in pysal issue #126.
-
->>>>>>> 38c0761a
+
         """
 
         if ids is not None:
             ids = list(ids)
 
         if radius is not None:
-<<<<<<< HEAD
             distance_metric = "arc"
 
-=======
-            distance_metric = 'arc'
->>>>>>> 38c0761a
         self.p = p
         self.threshold = threshold
         self.binary = binary
@@ -990,7 +959,6 @@
                     data = np.asarray(data)
                     if data.dtype.kind != "f":
                         data = data.astype(float)
-<<<<<<< HEAD
                     self.kdtree = KDTree(
                         data, distance_metric=distance_metric, radius=radius
                     )
@@ -1007,21 +975,6 @@
         W.__init__(
             self, neighbors, weights, ids, silence_warnings=self.silence_warnings
         )
-=======
-                    self.kdtree = KDTree(data,
-                                         distance_metric=distance_metric,
-                                         radius=radius)
-                    self.data = self.kdtree.data
-                except:
-                    raise ValueError("Could not make array from data")
-            else:
-                self.data = data
-                self.kdtree = None
-        self._band()
-        neighbors, weights = self._distance_to_W(ids)
-        W.__init__(self, neighbors, weights, ids,
-                   silence_warnings=self.silence_warnings)
->>>>>>> 38c0761a
 
     @classmethod
     def from_shapefile(cls, filepath, threshold, idVariable=None, **kwargs):
@@ -1127,7 +1080,6 @@
 
         if self.build_sp:
             self.dmat = self.kdtree.sparse_distance_matrix(
-<<<<<<< HEAD
                 self.kdtree, max_distance=self.threshold, p=self.p
             ).tocsr()
         else:
@@ -1138,16 +1090,6 @@
                     " distance type weight."
                 )
             self.dmat = self._spdistance_matrix(self.data, self.data, self.threshold)
-=======
-                self.kdtree, max_distance=self.threshold, p=self.p).tocsr()
-        else:
-            if str(self.kdtree).split('.')[-1][0:10] == 'Arc_KDTree':
-                raise TypeError('Unable to calculate dense arc distance matrix;'
-                                ' parameter "build_sp" must be set to True for arc'
-                                ' distance type weight')
-            self.dmat = self._spdistance_matrix(
-                self.data, self.data, self.threshold)
->>>>>>> 38c0761a
 
     def _distance_to_W(self, ids=None):
         """Internal method for converting distance band neighbors to weights.
@@ -1169,41 +1111,28 @@
         if self.binary:
             self.dmat[self.dmat > 0] = 1
             self.dmat.eliminate_zeros()
-<<<<<<< HEAD
             tempW = WSP2W(
                 WSP(self.dmat, id_order=ids), silence_warnings=self.silence_warnings
             )
-=======
-            tempW = WSP2W(WSP(self.dmat, id_order=ids),
-                          silence_warnings=self.silence_warnings)
->>>>>>> 38c0761a
             neighbors = tempW.neighbors
             weight_keys = list(tempW.weights.keys())
             weight_vals = list(tempW.weights.values())
-            weights = dict(
-                list(zip(weight_keys, list(map(list, weight_vals)))))
+            weights = dict(list(zip(weight_keys, list(map(list, weight_vals)))))
             return neighbors, weights
         else:
             weighted = self.dmat.power(self.alpha)
             weighted[weighted == np.inf] = 0
             weighted.eliminate_zeros()
-<<<<<<< HEAD
             tempW = WSP2W(
                 WSP(weighted, id_order=ids), silence_warnings=self.silence_warnings
             )
-=======
-            tempW = WSP2W(WSP(weighted, id_order=ids),
-                          silence_warnings=self.silence_warnings)
->>>>>>> 38c0761a
             neighbors = tempW.neighbors
             weight_keys = list(tempW.weights.keys())
             weight_vals = list(tempW.weights.values())
-            weights = dict(
-                list(zip(weight_keys, list(map(list, weight_vals)))))
+            weights = dict(list(zip(weight_keys, list(map(list, weight_vals)))))
             return neighbors, weights
 
     def _spdistance_matrix(self, x, y, threshold=None):
-<<<<<<< HEAD
         """Internal method for converting a distance matrix into a CSR matrix.
         
         Parameters
@@ -1230,9 +1159,6 @@
 
         dist = distance_matrix(x, y)
 
-=======
-        dist = distance_matrix(x, y)
->>>>>>> 38c0761a
         if threshold is not None:
             zeros = dist > threshold
             dist[zeros] = 0
@@ -1240,7 +1166,6 @@
         sp_mtx = sp.csr_matrix(dist)
 
         return sp_mtx
-
 
 
 def _test():
@@ -1255,9 +1180,6 @@
     np.set_printoptions(suppress=start_suppress)
 
 
-<<<<<<< HEAD
 if __name__ == "__main__":
-=======
-if __name__ == '__main__':
->>>>>>> 38c0761a
+
     _test()
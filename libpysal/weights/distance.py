__all__ = ["KNN", "Kernel", "DistanceBand"]
__author__ = "Sergio J. Rey <srey@asu.edu>, Levi John Wolf <levi.john.wolf@gmail.com>"


from ..cg.kdtree import KDTree
from .weights import W, WSP
from .util import (
    isKDTree,
    get_ids,
    get_points_array_from_shapefile,
    get_points_array,
    WSP2W,
)
<<<<<<< HEAD
=======

>>>>>>> 7bca065b
import copy
from warnings import warn as Warn
from scipy.spatial import distance_matrix
import scipy.sparse as sp
import numpy as np


def knnW(data, k=2, p=2, ids=None, radius=None, distance_metric="euclidean"):
    """
    This is deprecated. Use the pysal.weights.KNN class instead.
    """
    # Warn('This function is deprecated. Please use pysal.weights.KNN', UserWarning)
    return KNN(data, k=k, p=p, ids=ids, radius=radius, distance_metric=distance_metric)


class KNN(W):
    """
    Creates nearest neighbor weights matrix based on k nearest
    neighbors.

    Parameters
    ----------
    kdtree      : object
                  PySAL KDTree or ArcKDTree where KDtree.data is array (n,k)
                  n observations on k characteristics used to measure
                  distances between the n objects
    k           : int
                  number of nearest neighbors
    p           : float
                  Minkowski p-norm distance metric parameter:
                  1<=p<=infinity
                  2: Euclidean distance
                  1: Manhattan distance
                  Ignored if the KDTree is an ArcKDTree
    ids         : list
                  identifiers to attach to each observation

    Returns
    -------

    w         : W
                instance
                Weights object with binary weights

    Examples
    --------
    >>> import libpysal
    >>> import numpy as np
    >>> points = [(10, 10), (20, 10), (40, 10), (15, 20), (30, 20), (30, 30)]
    >>> kd = libpysal.cg.KDTree(np.array(points))
    >>> wnn2 = libpysal.weights.KNN(kd, 2)
    >>> [1,3] == wnn2.neighbors[0]
    True
    >>> wnn2 = KNN(kd,2)
    >>> wnn2[0]
    {1: 1.0, 3: 1.0}
    >>> wnn2[1]
    {0: 1.0, 3: 1.0}

    now with 1 rather than 0 offset

    >>> wnn2 = libpysal.weights.KNN(kd, 2, ids=range(1,7))
    >>> wnn2[1]
    {2: 1.0, 4: 1.0}
    >>> wnn2[2]
    {1: 1.0, 4: 1.0}
    >>> 0 in wnn2.neighbors
    False

    Notes
    -----

    Ties between neighbors of equal distance are arbitrarily broken.

    See Also
    --------
    :class:`libpysal.weights.weights.W`
    """

    def __init__(
        self,
        data,
        k=2,
        p=2,
        ids=None,
        radius=None,
        distance_metric="euclidean",
        **kwargs
    ):
        if radius is not None:
            distance_metric = "arc"
        if isKDTree(data):
            self.kdtree = data
            self.data = self.kdtree.data
        else:
            self.kdtree = KDTree(data, radius=radius, distance_metric=distance_metric)
            self.data = self.kdtree.data
        self.k = k
        self.p = p
<<<<<<< HEAD
        # these are both n x k+1
        distances, indices = self.kdtree.query(self.data, k=k + 1, p=p)
        full_indices = np.arange(self.kdtree.n)

        # if an element in the indices matrix is equal to the corresponding
        # index for that row, we want to mask that site from its neighbors
        not_self_mask = indices != full_indices.reshape(-1, 1)
        # if there are *too many duplicates per site*, then we may get some
        # rows where the site index is not in the set of k+1 neighbors
        # So, we need to know where these sites are
        has_one_too_many = not_self_mask.sum(axis=1) == (k + 1)
        # if a site has k+1 neighbors, drop its k+1th neighbor
        not_self_mask[has_one_too_many, -1] &= False
        not_self_indices = indices[not_self_mask].reshape(self.kdtree.n, -1)

        to_weight = not_self_indices
        if ids is None:
            ids = list(full_indices)
            named_indices = not_self_indices
        else:
            named_indices = np.asarray(ids)[not_self_indices]
        neighbors = {idx: list(indices) for idx, indices in zip(ids, named_indices)}

=======
        this_nnq = self.kdtree.query(self.data, k=k + 1, p=p)

        to_weight = this_nnq[1]
        if ids is None:
            ids = list(range(to_weight.shape[0]))

        neighbors = {}
        for i, row in enumerate(to_weight):
            row = row.tolist()
            row.remove(i)
            row = [ids[j] for j in row]
            focal = ids[i]
            neighbors[focal] = row
>>>>>>> 7bca065b
        W.__init__(self, neighbors, id_order=ids, **kwargs)

    @classmethod
    def from_shapefile(cls, filepath, *args, **kwargs):
        """
        Nearest neighbor weights from a shapefile.

        Parameters
        ----------

        data       : string
                     shapefile containing attribute data.
        k          : int
                     number of nearest neighbors
        p          : float
                     Minkowski p-norm distance metric parameter:
                     1<=p<=infinity
                     2: Euclidean distance
                     1: Manhattan distance
        ids        : list
                     identifiers to attach to each observation
        radius     : float
                     If supplied arc_distances will be calculated
                     based on the given radius. p will be ignored.

        Returns
        -------

        w         : KNN
                    instance; Weights object with binary weights.

        Examples
        --------

        Polygon shapefile
        >>> import libpysal
        >>> from libpysal.weights import KNN
        >>> wc=KNN.from_shapefile(libpysal.examples.get_path("columbus.shp"))
        >>> "%.4f"%wc.pct_nonzero
        '4.0816'
        >>> set([2,1]) == set(wc.neighbors[0])
        True
        >>> wc3=KNN.from_shapefile(libpysal.examples.get_path("columbus.shp"),k=3)
        >>> set(wc3.neighbors[0]) == set([2,1,3])
        True
        >>> set(wc3.neighbors[2]) == set([4,3,0])
        True


        Point shapefile

        >>> w=KNN.from_shapefile(libpysal.examples.get_path("juvenile.shp"))
        >>> w.pct_nonzero
        1.1904761904761905
        >>> w1=KNN.from_shapefile(libpysal.examples.get_path("juvenile.shp"),k=1)
        >>> "%.3f"%w1.pct_nonzero
        '0.595'

        Notes
        -----

        Ties between neighbors of equal distance are arbitrarily broken.

        See Also
        --------
        :class:`libpysal.weights.weights.W`
        """
        return cls(get_points_array_from_shapefile(filepath), *args, **kwargs)

    @classmethod
    def from_array(cls, array, *args, **kwargs):
        """
        Creates nearest neighbor weights matrix based on k nearest
        neighbors.

        Parameters
        ----------
        array       : np.ndarray
                      (n, k) array representing n observations on
                      k characteristics used to measure distances
                      between the n objects
        **kwargs    : keyword arguments, see Rook

        Returns
        -------
        w         : W
                    instance
                    Weights object with binary weights

        Examples
        --------
        >>> from libpysal.weights import KNN
        >>> points = [(10, 10), (20, 10), (40, 10), (15, 20), (30, 20), (30, 30)]
        >>> wnn2 = KNN.from_array(points, 2)
        >>> [1,3] == wnn2.neighbors[0]
        True
        >>> wnn2 = KNN.from_array(points,2)
        >>> wnn2[0]
        {1: 1.0, 3: 1.0}
        >>> wnn2[1]
        {0: 1.0, 3: 1.0}

        now with 1 rather than 0 offset

        >>> wnn2 = KNN.from_array(points, 2, ids=range(1,7))
        >>> wnn2[1]
        {2: 1.0, 4: 1.0}
        >>> wnn2[2]
        {1: 1.0, 4: 1.0}
        >>> 0 in wnn2.neighbors
        False

        Notes
        -----

        Ties between neighbors of equal distance are arbitrarily broken.

        See Also
        --------
        :class:`libpysal.weights.weights.W`
        """
        return cls(array, *args, **kwargs)

    @classmethod
<<<<<<< HEAD
    def from_dataframe(cls, df, geom_col="geometry", ids=None, *args, **kwargs):
=======
    def from_dataframe(cls, df, geom_col=None, ids=None, *args, **kwargs):
>>>>>>> 7bca065b
        """
        Make KNN weights from a dataframe.

        Parameters
        ----------
        df      :   pandas.dataframe
                    a dataframe with a geometry column that can be used to
                    construct a W object
        geom_col :  string
                    the name of the column in `df` that contains the
                    geometries. Defaults to active geometry column.
        ids     :   string or iterable
                    if string, the column name of the indices from the dataframe
                    if iterable, a list of ids to use for the W
                    if None, df.index is used.

        See Also
        --------
        :class:`libpysal.weights.weights.W`
        """
        if geom_col is None:
            geom_col = df.geometry.name
        pts = get_points_array(df[geom_col])
        if ids is None:
            ids = df.index.tolist()
        elif isinstance(ids, str):
            ids = df[ids].tolist()
        return cls(pts, *args, ids=ids, **kwargs)

    def reweight(self, k=None, p=None, new_data=None, new_ids=None, inplace=True):
        """
        Redo K-Nearest Neighbor weights construction using given parameters

        Parameters
        ----------
        new_data    : np.ndarray
                      an array containing additional data to use in the KNN
                      weight
        new_ids     : list
                      a list aligned with new_data that provides the ids for
                      each new observation
        inplace     : bool
                      a flag denoting whether to modify the KNN object
                      in place or to return a new KNN object
        k           : int
                      number of nearest neighbors
        p           : float
                      Minkowski p-norm distance metric parameter:
                      1<=p<=infinity
                      2: Euclidean distance
                      1: Manhattan distance
                      Ignored if the KDTree is an ArcKDTree

        Returns
        -------
        A copy of the object using the new parameterization, or None if the
        object is reweighted in place.
        """
<<<<<<< HEAD
=======

>>>>>>> 7bca065b
        if new_data is not None:
            new_data = np.asarray(new_data).reshape(-1, 2)
            data = np.vstack((self.data, new_data)).reshape(-1, 2)
            if new_ids is not None:
                ids = copy.deepcopy(self.id_order)
                ids.extend(list(new_ids))
            else:
                ids = list(range(data.shape[0]))
        elif (new_data is None) and (new_ids is None):
            # If not, we can use the same kdtree we have
            data = self.kdtree
            ids = self.id_order
        elif (new_data is None) and (new_ids is not None):
            Warn("Remapping ids must be done using w.remap_ids")
        if k is None:
            k = self.k
        if p is None:
            p = self.p
        if inplace:
            self._reset()
            self.__init__(data, ids=ids, k=k, p=p)
        else:
            return KNN(data, ids=ids, k=k, p=p)


class Kernel(W):
    """
    Spatial weights based on kernel functions.

    Parameters
    ----------

    data        : array
                  (n,k) or KDTree where KDtree.data is array (n,k)
                  n observations on k characteristics used to measure
                  distances between the n objects
    bandwidth   : float
                  or array-like (optional)
                  the bandwidth :math:`h_i` for the kernel.
    fixed       : binary
                  If true then :math:`h_i=h \\forall i`. If false then
                  bandwidth is adaptive across observations.
    k           : int
                  the number of nearest neighbors to use for determining
                  bandwidth. For fixed bandwidth, :math:`h_i=max(dknn) \\forall i`
                  where :math:`dknn` is a vector of k-nearest neighbor
                  distances (the distance to the kth nearest neighbor for each
                  observation).  For adaptive bandwidths, :math:`h_i=dknn_i`
    diagonal    : boolean
                  If true, set diagonal weights = 1.0, if false (default),
                  diagonals weights are set to value according to kernel
                  function.
    function    : {'triangular','uniform','quadratic','quartic','gaussian'}
                  kernel function defined as follows with

                  .. math::

                      z_{i,j} = d_{i,j}/h_i

                  triangular

                  .. math::

                      K(z) = (1 - |z|) \\ if |z| \\le 1

                  uniform

                  .. math::

                      K(z) = 1/2 \\ if |z| \\le 1

                  quadratic

                  .. math::

                      K(z) = (3/4)(1-z^2) \\ if |z| \\le 1

                  quartic

                  .. math::

                      K(z) = (15/16)(1-z^2)^2 \\ if |z| \\le 1

                  gaussian

                  .. math::

                      K(z) = (2\\pi)^{(-1/2)} exp(-z^2 / 2)

    eps         : float
                  adjustment to ensure knn distance range is closed on the
                  knnth observations

    Attributes
    ----------
    weights : dict
              Dictionary keyed by id with a list of weights for each neighbor

    neighbors : dict
                of lists of neighbors keyed by observation id

    bandwidth : array
                array of bandwidths

    Examples
    --------
    >>> from libpysal.weights import Kernel
    >>> points=[(10, 10), (20, 10), (40, 10), (15, 20), (30, 20), (30, 30)]
    >>> kw=Kernel(points)
    >>> kw.weights[0]
    [1.0, 0.500000049999995, 0.4409830615267465]
    >>> kw.neighbors[0]
    [0, 1, 3]
    >>> kw.bandwidth
    array([[20.000002],
           [20.000002],
           [20.000002],
           [20.000002],
           [20.000002],
           [20.000002]])
    >>> kw15=Kernel(points,bandwidth=15.0)
    >>> kw15[0]
    {0: 1.0, 1: 0.33333333333333337, 3: 0.2546440075000701}
    >>> kw15.neighbors[0]
    [0, 1, 3]
    >>> kw15.bandwidth
    array([[15.],
           [15.],
           [15.],
           [15.],
           [15.],
           [15.]])

    Adaptive bandwidths user specified

    >>> bw=[25.0,15.0,25.0,16.0,14.5,25.0]
    >>> kwa=Kernel(points,bandwidth=bw)
    >>> kwa.weights[0]
    [1.0, 0.6, 0.552786404500042, 0.10557280900008403]
    >>> kwa.neighbors[0]
    [0, 1, 3, 4]
    >>> kwa.bandwidth
    array([[25. ],
           [15. ],
           [25. ],
           [16. ],
           [14.5],
           [25. ]])

    Endogenous adaptive bandwidths

    >>> kwea=Kernel(points,fixed=False)
    >>> kwea.weights[0]
    [1.0, 0.10557289844279438, 9.99999900663795e-08]
    >>> kwea.neighbors[0]
    [0, 1, 3]
    >>> kwea.bandwidth
    array([[11.18034101],
           [11.18034101],
           [20.000002  ],
           [11.18034101],
           [14.14213704],
           [18.02775818]])

    Endogenous adaptive bandwidths with Gaussian kernel

    >>> kweag=Kernel(points,fixed=False,function='gaussian')
    >>> kweag.weights[0]
    [0.3989422804014327, 0.2674190291577696, 0.2419707487162134]
    >>> kweag.bandwidth
    array([[11.18034101],
           [11.18034101],
           [20.000002  ],
           [11.18034101],
           [14.14213704],
           [18.02775818]])

    Diagonals to 1.0

    >>> kq = Kernel(points,function='gaussian')
    >>> kq.weights
    {0: [0.3989422804014327, 0.35206533556593145, 0.3412334260702758], 1: [0.35206533556593145, 0.3989422804014327, 0.2419707487162134, 0.3412334260702758, 0.31069657591175387], 2: [0.2419707487162134, 0.3989422804014327, 0.31069657591175387], 3: [0.3412334260702758, 0.3412334260702758, 0.3989422804014327, 0.3011374490937829, 0.26575287272131043], 4: [0.31069657591175387, 0.31069657591175387, 0.3011374490937829, 0.3989422804014327, 0.35206533556593145], 5: [0.26575287272131043, 0.35206533556593145, 0.3989422804014327]}
    >>> kqd = Kernel(points, function='gaussian', diagonal=True)
    >>> kqd.weights
    {0: [1.0, 0.35206533556593145, 0.3412334260702758], 1: [0.35206533556593145, 1.0, 0.2419707487162134, 0.3412334260702758, 0.31069657591175387], 2: [0.2419707487162134, 1.0, 0.31069657591175387], 3: [0.3412334260702758, 0.3412334260702758, 1.0, 0.3011374490937829, 0.26575287272131043], 4: [0.31069657591175387, 0.31069657591175387, 0.3011374490937829, 1.0, 0.35206533556593145], 5: [0.26575287272131043, 0.35206533556593145, 1.0]}

    """

    def __init__(
        self,
        data,
        bandwidth=None,
        fixed=True,
        k=2,
        function="triangular",
        eps=1.0000001,
        ids=None,
        diagonal=False,
        distance_metric="euclidean",
        radius=None,
        **kwargs
    ):
        if radius is not None:
            distance_metric = "arc"
        if isKDTree(data):
            self.kdtree = data
            self.data = self.kdtree.data
            data = self.data
        else:
            self.kdtree = KDTree(data, distance_metric=distance_metric, radius=radius)
            self.data = self.kdtree.data
        self.k = k + 1
        self.function = function.lower()
        self.fixed = fixed
        self.eps = eps
        if bandwidth:
            try:
                bandwidth = np.array(bandwidth)
                bandwidth.shape = (len(bandwidth), 1)
            except:
                bandwidth = np.ones((len(data), 1), "float") * bandwidth
            self.bandwidth = bandwidth
        else:
            self._set_bw()

        self._eval_kernel()
        neighbors, weights = self._k_to_W(ids)
        if diagonal:
            for i in neighbors:
                weights[i][neighbors[i].index(i)] = 1.0
        W.__init__(self, neighbors, weights, ids, **kwargs)

    @classmethod
    def from_shapefile(cls, filepath, idVariable=None, **kwargs):
        """
        Kernel based weights from shapefile

        Parameters
        ----------
        shapefile   : string
                      shapefile name with shp suffix
        idVariable  : string
                      name of column in shapefile's DBF to use for ids

        Returns
        -------
        Kernel Weights Object

        See Also
        ---------
        :class:`libpysal.weights.weights.W`
        """
        points = get_points_array_from_shapefile(filepath)
        if idVariable is not None:
            ids = get_ids(filepath, idVariable)
        else:
            ids = None
        return cls.from_array(points, ids=ids, **kwargs)

    @classmethod
    def from_array(cls, array, **kwargs):
        """
        Construct a Kernel weights from an array. Supports all the same options
        as :class:`libpysal.weights.Kernel`

        See Also
        --------
        :class:`libpysal.weights.weights.W`
        """
        return cls(array, **kwargs)

    @classmethod
<<<<<<< HEAD
    def from_dataframe(cls, df, geom_col="geometry", ids=None, **kwargs):
=======
    def from_dataframe(cls, df, geom_col=None, ids=None, **kwargs):
>>>>>>> 7bca065b
        """
        Make Kernel weights from a dataframe.

        Parameters
        ----------
        df      :   pandas.dataframe
                    a dataframe with a geometry column that can be used to
                    construct a W object
        geom_col :  string
                    the name of the column in `df` that contains the
                    geometries. Defaults to active geometry column.
        ids     :   string or iterable
                    if string, the column name of the indices from the dataframe
                    if iterable, a list of ids to use for the W
                    if None, df.index is used.

        See Also
        --------
        :class:`libpysal.weights.weights.W`
        """
        if geom_col is None:
            geom_col = df.geometry.name
        pts = get_points_array(df[geom_col])
        if ids is None:
            ids = df.index.tolist()
        elif isinstance(ids, str):
            ids = df[ids].tolist()
        return cls(pts, ids=ids, **kwargs)

    def _k_to_W(self, ids=None):
        allneighbors = {}
        weights = {}
        if ids:
            ids = np.array(ids)
        else:
            ids = np.arange(len(self.data))
        for i, neighbors in enumerate(self.kernel):
            if len(self.neigh[i]) == 0:
                allneighbors[ids[i]] = []
                weights[ids[i]] = []
            else:
                allneighbors[ids[i]] = list(ids[self.neigh[i]])
                weights[ids[i]] = self.kernel[i].tolist()
        return allneighbors, weights

    def _set_bw(self):
        dmat, neigh = self.kdtree.query(self.data, k=self.k)
        if self.fixed:
            # use max knn distance as bandwidth
            bandwidth = dmat.max() * self.eps
            n = len(dmat)
            self.bandwidth = np.ones((n, 1), "float") * bandwidth
        else:
            # use local max knn distance
            self.bandwidth = dmat.max(axis=1) * self.eps
            self.bandwidth.shape = (self.bandwidth.size, 1)
            # identify knn neighbors for each point
            nnq = self.kdtree.query(self.data, k=self.k)
            self.neigh = nnq[1]

    def _eval_kernel(self):
        # get points within bandwidth distance of each point
        if not hasattr(self, "neigh"):
            kdtq = self.kdtree.query_ball_point
            neighbors = [
                kdtq(self.data[i], r=bwi[0]) for i, bwi in enumerate(self.bandwidth)
            ]
            self.neigh = neighbors
        # get distances for neighbors
        bw = self.bandwidth

        kdtq = self.kdtree.query
        z = []
        for i, nids in enumerate(self.neigh):
            di, ni = kdtq(self.data[i], k=len(nids))
            if not isinstance(di, np.ndarray):
                di = np.asarray([di] * len(nids))
                ni = np.asarray([ni] * len(nids))
            zi = np.array([dict(list(zip(ni, di)))[nid] for nid in nids]) / bw[i]
            z.append(zi)
        zs = z
        # functions follow Anselin and Rey (2010) table 5.4
        if self.function == "triangular":
            self.kernel = [1 - zi for zi in zs]
        elif self.function == "uniform":
            self.kernel = [np.ones(zi.shape) * 0.5 for zi in zs]
        elif self.function == "quadratic":
            self.kernel = [(3.0 / 4) * (1 - zi ** 2) for zi in zs]
        elif self.function == "quartic":
            self.kernel = [(15.0 / 16) * (1 - zi ** 2) ** 2 for zi in zs]
        elif self.function == "gaussian":
            c = np.pi * 2
            c = c ** (-0.5)
            self.kernel = [c * np.exp(-(zi ** 2) / 2.0) for zi in zs]
        else:
            print(("Unsupported kernel function", self.function))


class DistanceBand(W):
    """
    Spatial weights based on distance band.

    Parameters
    ----------

    data        : array
                  (n,k) or KDTree where KDtree.data is array (n,k)
                  n observations on k characteristics used to measure
                  distances between the n objects
    threshold  : float
                 distance band
    p          : float
                 DEPRECATED: use `distance_metric`
                 Minkowski p-norm distance metric parameter:
                 1<=p<=infinity
                 2: Euclidean distance
                 1: Manhattan distance
    binary     : boolean
                 If true w_{ij}=1 if d_{i,j}<=threshold, otherwise w_{i,j}=0
                 If false wij=dij^{alpha}
    alpha      : float
                 distance decay parameter for weight (default -1.0)
                 if alpha is positive the weights will not decline with
                 distance. If binary is True, alpha is ignored

    ids         : list
                  values to use for keys of the neighbors and weights dicts

    build_sp    : boolean
                  DEPRECATED
                  True to build sparse distance matrix and false to build dense
                  distance matrix; significant speed gains may be obtained
                  dending on the sparsity of the of distance_matrix and
                  threshold that is applied
    silent      : boolean
                  By default libpysal will print a warning if the
                  dataset contains any disconnected observations or
                  islands. To silence this warning set this
                  parameter to True.

    Attributes
    ----------
    weights : dict
              of neighbor weights keyed by observation id

    neighbors : dict
                of neighbors keyed by observation id

    Examples
    --------
    >>> import libpysal
    >>> points=[(10, 10), (20, 10), (40, 10), (15, 20), (30, 20), (30, 30)]
    >>> wcheck = libpysal.weights.W({0: [1, 3], 1: [0, 3], 2: [], 3: [0, 1], 4: [5], 5: [4]})

    WARNING: there is one disconnected observation (no neighbors)
    Island id:  [2]
    >>> w=libpysal.weights.DistanceBand(points,threshold=11.2)

    WARNING: there is one disconnected observation (no neighbors)
    Island id:  [2]
    >>> libpysal.weights.util.neighbor_equality(w, wcheck)
    True
    >>> w=libpysal.weights.DistanceBand(points,threshold=14.2)
    >>> wcheck = libpysal.weights.W({0: [1, 3], 1: [0, 3, 4], 2: [4], 3: [1, 0], 4: [5, 2, 1], 5: [4]})
    >>> libpysal.weights.util.neighbor_equality(w, wcheck)
    True

    inverse distance weights

    >>> w=libpysal.weights.DistanceBand(points,threshold=11.2,binary=False)

    WARNING: there is one disconnected observation (no neighbors)
    Island id:  [2]
    >>> w.weights[0]
    [0.1, 0.08944271909999159]
    >>> w.neighbors[0].tolist()
    [1, 3]

    gravity weights

    >>> w=libpysal.weights.DistanceBand(points,threshold=11.2,binary=False,alpha=-2.)

    WARNING: there is one disconnected observation (no neighbors)
    Island id:  [2]
    >>> w.weights[0]
    [0.01, 0.007999999999999998]


    """

    def __init__(
        self,
        data,
        threshold,
        p=2,
        alpha=-1.0,
        binary=True,
        ids=None,
        build_sp=True,
        silence_warnings=False,
        distance_metric="euclidean",
        radius=None,
    ):
        """Casting to floats is a work around for a bug in scipy.spatial.
        See detail in pysal issue #126.

        """
        if ids is not None:
            ids = list(ids)
        if radius is not None:
            distance_metric = "arc"
        self.p = p
        self.threshold = threshold
        self.binary = binary
        self.alpha = alpha
        self.build_sp = build_sp
        self.silence_warnings = silence_warnings

        if isKDTree(data):
            self.kdtree = data
            self.data = self.kdtree.data
        else:
<<<<<<< HEAD
            self.kdtree = KDTree(data, distance_metric=distance_metric, radius=radius)
            self.data = self.kdtree.data
=======
            if self.build_sp:
                try:
                    data = np.asarray(data)
                    if data.dtype.kind != "f":
                        data = data.astype(float)
                    self.kdtree = KDTree(
                        data, distance_metric=distance_metric, radius=radius
                    )
                    self.data = self.kdtree.data
                except:
                    raise ValueError("Could not make array from data")
            else:
                self.data = data
                self.kdtree = None
>>>>>>> 7bca065b
        self._band()
        neighbors, weights = self._distance_to_W(ids)
        W.__init__(
            self, neighbors, weights, ids, silence_warnings=self.silence_warnings
        )

    @classmethod
    def from_shapefile(cls, filepath, threshold, idVariable=None, **kwargs):
        """
        Distance-band based weights from shapefile

        Parameters
        ----------
        shapefile   : string
                      shapefile name with shp suffix
        idVariable  : string
                      name of column in shapefile's DBF to use for ids

        Returns
        --------
        Kernel Weights Object

        """
        points = get_points_array_from_shapefile(filepath)
        if idVariable is not None:
            ids = get_ids(filepath, idVariable)
        else:
            ids = None
        return cls.from_array(points, threshold, ids=ids, **kwargs)

    @classmethod
    def from_array(cls, array, threshold, **kwargs):
        """
        Construct a DistanceBand weights from an array. Supports all the same options
        as :class:`libpysal.weights.DistanceBand`

        """
        return cls(array, threshold, **kwargs)

    @classmethod
<<<<<<< HEAD
    def from_dataframe(cls, df, threshold, geom_col="geometry", ids=None, **kwargs):
=======
    def from_dataframe(cls, df, threshold, geom_col=None, ids=None, **kwargs):
>>>>>>> 7bca065b
        """
        Make DistanceBand weights from a dataframe.

        Parameters
        ----------
        df      :   pandas.dataframe
                    a dataframe with a geometry column that can be used to
                    construct a W object
        geom_col :  string
                    the name of the column in `df` that contains the
                    geometries. Defaults to active geometry column.
        ids     :   string or iterable
                    if string, the column name of the indices from the dataframe
                    if iterable, a list of ids to use for the W
                    if None, df.index is used.

        """
        if geom_col is None:
            geom_col = df.geometry.name
        pts = get_points_array(df[geom_col])
        if ids is None:
            ids = df.index.tolist()
        elif isinstance(ids, str):
            ids = df[ids].tolist()
        return cls(pts, threshold, ids=ids, **kwargs)

    def _band(self):
        """Find all pairs within threshold."""
        if self.build_sp:
            self.dmat = self.kdtree.sparse_distance_matrix(
                self.kdtree, max_distance=self.threshold, p=self.p
            ).tocsr()
        else:
            if str(self.kdtree).split(".")[-1][0:10] == "Arc_KDTree":
                raise TypeError(
                    "Unable to calculate dense arc distance matrix;"
                    ' parameter "build_sp" must be set to True for arc'
                    " distance type weight"
                )
            self.dmat = self._spdistance_matrix(self.data, self.data, self.threshold)

    def _distance_to_W(self, ids=None):
        if self.binary:
            self.dmat[self.dmat > 0] = 1
            self.dmat.eliminate_zeros()
            tempW = WSP2W(
                WSP(self.dmat, id_order=ids), silence_warnings=self.silence_warnings
            )
            neighbors = tempW.neighbors
            weight_keys = list(tempW.weights.keys())
            weight_vals = list(tempW.weights.values())
            weights = dict(list(zip(weight_keys, list(map(list, weight_vals)))))
            return neighbors, weights
        else:
            weighted = self.dmat.power(self.alpha)
            weighted[weighted == np.inf] = 0
            weighted.eliminate_zeros()
            tempW = WSP2W(
                WSP(weighted, id_order=ids), silence_warnings=self.silence_warnings
            )
            neighbors = tempW.neighbors
            weight_keys = list(tempW.weights.keys())
            weight_vals = list(tempW.weights.values())
            weights = dict(list(zip(weight_keys, list(map(list, weight_vals)))))
            return neighbors, weights

    def _spdistance_matrix(self, x, y, threshold=None):
        dist = distance_matrix(x, y)
        if threshold is not None:
            zeros = dist > threshold
            dist[zeros] = 0
        return sp.csr_matrix(dist)


def _test():
    import doctest

    # the following line could be used to define an alternative to the '<BLANKLINE>' flag
    # doctest.BLANKLINE_MARKER = 'something better than <BLANKLINE>'
    start_suppress = np.get_printoptions()["suppress"]
    np.set_printoptions(suppress=True)
    doctest.testmod()
    np.set_printoptions(suppress=start_suppress)


if __name__ == "__main__":
    _test()<|MERGE_RESOLUTION|>--- conflicted
+++ resolved
@@ -11,10 +11,6 @@
     get_points_array,
     WSP2W,
 )
-<<<<<<< HEAD
-=======
-
->>>>>>> 7bca065b
 import copy
 from warnings import warn as Warn
 from scipy.spatial import distance_matrix
@@ -114,7 +110,7 @@
             self.data = self.kdtree.data
         self.k = k
         self.p = p
-<<<<<<< HEAD
+
         # these are both n x k+1
         distances, indices = self.kdtree.query(self.data, k=k + 1, p=p)
         full_indices = np.arange(self.kdtree.n)
@@ -138,21 +134,6 @@
             named_indices = np.asarray(ids)[not_self_indices]
         neighbors = {idx: list(indices) for idx, indices in zip(ids, named_indices)}
 
-=======
-        this_nnq = self.kdtree.query(self.data, k=k + 1, p=p)
-
-        to_weight = this_nnq[1]
-        if ids is None:
-            ids = list(range(to_weight.shape[0]))
-
-        neighbors = {}
-        for i, row in enumerate(to_weight):
-            row = row.tolist()
-            row.remove(i)
-            row = [ids[j] for j in row]
-            focal = ids[i]
-            neighbors[focal] = row
->>>>>>> 7bca065b
         W.__init__(self, neighbors, id_order=ids, **kwargs)
 
     @classmethod
@@ -277,11 +258,7 @@
         return cls(array, *args, **kwargs)
 
     @classmethod
-<<<<<<< HEAD
-    def from_dataframe(cls, df, geom_col="geometry", ids=None, *args, **kwargs):
-=======
     def from_dataframe(cls, df, geom_col=None, ids=None, *args, **kwargs):
->>>>>>> 7bca065b
         """
         Make KNN weights from a dataframe.
 
@@ -340,10 +317,7 @@
         A copy of the object using the new parameterization, or None if the
         object is reweighted in place.
         """
-<<<<<<< HEAD
-=======
-
->>>>>>> 7bca065b
+
         if new_data is not None:
             new_data = np.asarray(new_data).reshape(-1, 2)
             data = np.vstack((self.data, new_data)).reshape(-1, 2)
@@ -616,11 +590,7 @@
         return cls(array, **kwargs)
 
     @classmethod
-<<<<<<< HEAD
-    def from_dataframe(cls, df, geom_col="geometry", ids=None, **kwargs):
-=======
     def from_dataframe(cls, df, geom_col=None, ids=None, **kwargs):
->>>>>>> 7bca065b
         """
         Make Kernel weights from a dataframe.
 
@@ -843,10 +813,6 @@
             self.kdtree = data
             self.data = self.kdtree.data
         else:
-<<<<<<< HEAD
-            self.kdtree = KDTree(data, distance_metric=distance_metric, radius=radius)
-            self.data = self.kdtree.data
-=======
             if self.build_sp:
                 try:
                     data = np.asarray(data)
@@ -861,7 +827,7 @@
             else:
                 self.data = data
                 self.kdtree = None
->>>>>>> 7bca065b
+
         self._band()
         neighbors, weights = self._distance_to_W(ids)
         W.__init__(
@@ -902,11 +868,8 @@
         return cls(array, threshold, **kwargs)
 
     @classmethod
-<<<<<<< HEAD
-    def from_dataframe(cls, df, threshold, geom_col="geometry", ids=None, **kwargs):
-=======
     def from_dataframe(cls, df, threshold, geom_col=None, ids=None, **kwargs):
->>>>>>> 7bca065b
+
         """
         Make DistanceBand weights from a dataframe.
 

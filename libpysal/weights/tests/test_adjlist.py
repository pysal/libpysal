import unittest as ut
import numpy as np
from .. import adjtools as adj
from ... import weights
from ... import io
from ... import examples
from ..util import lat2W
from ...common import RTOL, ATOL


try:
    import pandas
    import geopandas

    PANDAS_MISSING = False
except ImportError:
    PANDAS_MISSING = True


@ut.skipIf(PANDAS_MISSING, "Pandas is gone")
class Test_Adjlist(ut.TestCase):
    def setUp(self):
        self.knownW = io.open(examples.get_path("columbus.gal")).read()

    def test_round_trip_drop_islands_true(self):
        adjlist = self.knownW.to_adjlist(
            remove_symmetric=False, drop_islands=True
        ).astype(int)
        w_from_adj = weights.W.from_adjlist(adjlist)
        np.testing.assert_allclose(
            w_from_adj.sparse.todense(), self.knownW.sparse.todense()
        )

    def test_round_trip_drop_islands_false(self):
        adjlist = self.knownW.to_adjlist(
            remove_symmetric=False, drop_islands=True
        ).astype(int)
        w_from_adj = weights.W.from_adjlist(adjlist)
        np.testing.assert_allclose(
            w_from_adj.sparse.todense(), self.knownW.sparse.todense()
        )

    def test_filter(self):
        grid = lat2W(2, 2)
        alist = grid.to_adjlist(remove_symmetric=True, drop_islands=True)
        assert len(alist) == 4
        with self.assertRaises(AssertionError):
            # build this manually because of bug libpysal#322
            alist_neighbors = alist.groupby("focal").neighbor.apply(list).to_dict()
            all_ids = set(alist_neighbors.keys()).union(
                *map(set, alist_neighbors.values())
            )
            for idx in set(all_ids).difference(set(alist_neighbors.keys())):
                alist_neighbors[idx] = []
            badgrid = weights.W(alist_neighbors)
            np.testing.assert_allclose(badgrid.sparse.todense(), grid.sparse.todense())
        assert set(alist.focal.unique()) == {0, 1, 2}
        assert set(alist.neighbor.unique()) == {1, 2, 3}
        assert alist.weight.unique().item() == 1
        grid = lat2W(2, 2, id_type="string")
        alist = grid.to_adjlist(remove_symmetric=True, drop_islands=True)
        assert len(alist) == 4
        with self.assertRaises(AssertionError):
            # build this manually because of bug libpysal#322
            alist_neighbors = alist.groupby("focal").neighbor.apply(list).to_dict()
            all_ids = set(alist_neighbors.keys()).union(
                *map(set, alist_neighbors.values())
            )
            for idx in set(all_ids).difference(set(alist_neighbors.keys())):
                alist_neighbors[idx] = []
            badgrid = weights.W(alist_neighbors)
            np.testing.assert_allclose(badgrid.sparse.todense(), grid.sparse.todense())
        tuples = set([tuple(t) for t in alist[["focal", "neighbor"]].values])
        full_alist = grid.to_adjlist(drop_islands=True)
        all_possible = set([tuple(t) for t in full_alist[["focal", "neighbor"]].values])
        assert tuples.issubset(all_possible), (
            "the de-duped adjlist has links " "not in the duplicated adjlist."
        )
        complements = all_possible.difference(tuples)
        reversed_complements = set([t[::-1] for t in complements])
        assert reversed_complements == tuples, (
            "the remaining links in the duplicated"
            " adjlist are not the reverse of the links"
            " in the deduplicated adjlist."
        )
        assert alist.weight.unique().item() == 1

    def apply_and_compare_columbus(self, col):
        import geopandas

        df = geopandas.read_file(examples.get_path("columbus.dbf")).head()
        W = weights.Queen.from_dataframe(df)
        alist = adj.adjlist_apply(df[col], W=W, to_adjlist_kws=dict(drop_islands=True))
        right_hovals = alist.groupby("focal").att_focal.unique()
        assert (right_hovals == df[col]).all()
        allpairs = np.subtract.outer(df[col].values, df[col].values)
        flat_diffs = allpairs[W.sparse.todense().astype(bool)]
        np.testing.assert_allclose(flat_diffs, alist["subtract"].values)
        return flat_diffs

    def test_apply(self):
        self.apply_and_compare_columbus("HOVAL")

    def test_mvapply(self):
        import geopandas

        df = geopandas.read_file(examples.get_path("columbus.dbf")).head()
        W = weights.Queen.from_dataframe(df)

        ssq = lambda x_y: np.sum((x_y[0] - x_y[1]) ** 2).item()
        ssq.__name__ = "sum_of_squares"
        alist = adj.adjlist_apply(
            df[["HOVAL", "CRIME", "INC"]],
            W=W,
            func=ssq,
            to_adjlist_kws=dict(drop_islands=True),
        )
        known_ssq = [
            1301.1639302990804,
            3163.46450914361,
            1301.1639302990804,
            499.52656498472993,
            594.518273032036,
            3163.46450914361,
            499.52656498472993,
            181.79100173844196,
            436.09336916344097,
            594.518273032036,
            181.79100173844196,
            481.89443401250094,
            436.09336916344097,
            481.89443401250094,
        ]  # ugh I hate doing this, but how else?
        np.testing.assert_allclose(
            alist.sum_of_squares.values, np.asarray(known_ssq), rtol=RTOL, atol=ATOL
        )

    def test_map(self):
        atts = ["HOVAL", "CRIME", "INC"]
        df = geopandas.read_file(examples.get_path("columbus.dbf")).head()
        W = weights.Queen.from_dataframe(df)
        hoval, crime, inc = list(map(self.apply_and_compare_columbus, atts))
        mapped = adj.adjlist_map(df[atts], W=W, to_adjlist_kws=dict(drop_islands=True))
        for name, data in zip(atts, (hoval, crime, inc)):
            np.testing.assert_allclose(
                data, mapped["_".join(("subtract", name))].values
            )

    def test_sort(self):
        from libpysal import examples
        from libpysal.weights import Rook

        us = geopandas.read_file(examples.get_path("us48.shp"))
        w = Rook.from_dataframe(us.set_index("STATE_FIPS"), use_index=True)
        unsorted_al = w.to_adjlist(sort_joins=False)
        sorted_al = w.to_adjlist(sort_joins=True)
        sv = ["01"] * 4
        sv.append("04")
        sv = np.array(sv)
        usv = np.array(["53", "53", "30", "30", "30"])
        np.testing.assert_array_equal(unsorted_al.focal.values[:5], usv)
<<<<<<< HEAD
        np.testing.assert_array_equal(sorted_al.focal.values[:5], sv)
=======
        np.testing.assert_array_equal(sorted_al.focal.values[:5], sv)

    def test_ids(self):
        df = geopandas.read_file(examples.get_path("columbus.dbf")).head()
        df["my_id"] = range(3, len(df) + 3)
        W = weights.Queen.from_dataframe(df, ids="my_id")
        W_adj = W.to_adjlist(drop_islands=True)
        for i in range(3, 8):
            assert i in W_adj.focal
            assert i in W_adj.neighbor
        for i in W_adj.focal:
            assert i in list(range(3, len(df) + 3))
        for i in W_adj.neighbor:
            assert i in list(range(3, len(df) + 3))

    def test_str_ids(self):
        df = geopandas.read_file(examples.get_path("columbus.dbf")).head()
        snakes = ["mamba", "boa", "python", "rattlesnake", "cobra"]
        df["my_str_id"] = snakes
        W = weights.Queen.from_dataframe(df, ids="my_str_id")
        W_adj = W.to_adjlist(drop_islands=True)
        for i in snakes:
            (W_adj.focal == i).any()
            (W_adj.neighbor == i).any()
        for i in W_adj.focal:
            assert i in snakes
        for i in W_adj.neighbor:
            assert i in snakes

    def test_lat2w(self):
        w = lat2W(5, 5)
        manual_neighbors = w.to_adjlist().groupby("focal").neighbor.agg(list).to_dict()
        for focal, neighbors in w.neighbors.items():
            self.assertEqual(set(manual_neighbors[focal]), set(neighbors))
>>>>>>> 8fa39a8c
<|MERGE_RESOLUTION|>--- conflicted
+++ resolved
@@ -159,9 +159,6 @@
         sv = np.array(sv)
         usv = np.array(["53", "53", "30", "30", "30"])
         np.testing.assert_array_equal(unsorted_al.focal.values[:5], usv)
-<<<<<<< HEAD
-        np.testing.assert_array_equal(sorted_al.focal.values[:5], sv)
-=======
         np.testing.assert_array_equal(sorted_al.focal.values[:5], sv)
 
     def test_ids(self):
@@ -195,5 +192,4 @@
         w = lat2W(5, 5)
         manual_neighbors = w.to_adjlist().groupby("focal").neighbor.agg(list).to_dict()
         for focal, neighbors in w.neighbors.items():
-            self.assertEqual(set(manual_neighbors[focal]), set(neighbors))
->>>>>>> 8fa39a8c
+            self.assertEqual(set(manual_neighbors[focal]), set(neighbors))
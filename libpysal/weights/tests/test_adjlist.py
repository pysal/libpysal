import unittest as ut
import numpy as np
from .. import adjtools as adj
from ... import weights
from ... import io
from ... import examples
from ..util import lat2W
from ...common import RTOL, ATOL


try:
    import pandas
    import geopandas

    PANDAS_MISSING = False
except ImportError:
    PANDAS_MISSING = True


<<<<<<< HEAD
@ut.skipIf(PANDAS_MISSING, "Pandas is missing")
=======
@ut.skipIf(PANDAS_MISSING, "Pandas is gone")
>>>>>>> 533229c2
class Test_Adjlist(ut.TestCase):
    def setUp(self):
        self.knownW = io.open(examples.get_path("columbus.gal")).read()

    def test_round_trip(self):
        adjlist = self.knownW.to_adjlist(remove_symmetric=False).astype(int)
        w_from_adj = weights.W.from_adjlist(adjlist)
        np.testing.assert_allclose(
            w_from_adj.sparse.toarray(), self.knownW.sparse.toarray()
        )

    def test_filter(self):
        grid = lat2W(2, 2)
        alist = grid.to_adjlist(remove_symmetric=True)
        assert len(alist) == 4
        with self.assertRaises(AssertionError):
            badgrid = weights.W.from_adjlist(alist)
            np.testing.assert_allclose(badgrid.sparse.toarray(), grid.sparse.toarray())
        assert set(alist.focal.unique()) == {0, 1, 2}
        assert set(alist.neighbor.unique()) == {1, 2, 3}
        assert alist.weight.unique().item() == 1
        grid = lat2W(2, 2, id_type="string")
        alist = grid.to_adjlist(remove_symmetric=True)
        assert len(alist) == 4
        with self.assertRaises(AssertionError):
            badgrid = weights.W.from_adjlist(alist)
            np.testing.assert_allclose(badgrid.sparse.toarray(), grid.sparse.toarray())
        print(alist)
        tuples = set([tuple(t) for t in alist[["focal", "neighbor"]].values])
        full_alist = grid.to_adjlist()
        all_possible = set([tuple(t) for t in full_alist[["focal", "neighbor"]].values])
        assert tuples.issubset(all_possible), (
<<<<<<< HEAD
            "the de-duplicated adjlist has links " "not in the duplicated adjlist."
=======
            "the de-duped adjlist has links " "not in the duplicated adjlist."
>>>>>>> 533229c2
        )
        complements = all_possible.difference(tuples)
        reversed_complements = set([t[::-1] for t in complements])
        assert reversed_complements == tuples, (
            "the remaining links in the duplicated"
            " adjlist are not the reverse of the links"
            " in the deduplicated adjlist."
        )
        assert alist.weight.unique().item() == 1

    def apply_and_compare_columbus(self, col):
        import geopandas

        df = geopandas.read_file(examples.get_path("columbus.dbf")).head()
        W = weights.Queen.from_dataframe(df)
        alist = adj.adjlist_apply(df[col], W=W)
        right_hovals = alist.groupby("focal").att_focal.unique()
        assert (right_hovals == df[col]).all()
        allpairs = np.subtract.outer(df[col].values, df[col].values)
        flat_diffs = allpairs[W.sparse.toarray().astype(bool)]
        np.testing.assert_allclose(flat_diffs, alist["subtract"].values)
        return flat_diffs

    def test_apply(self):
        self.apply_and_compare_columbus("HOVAL")

    def test_mvapply(self):
        import geopandas

        df = geopandas.read_file(examples.get_path("columbus.dbf")).head()
        W = weights.Queen.from_dataframe(df)
        ssq = lambda x_y: np.sum((x_y[0] - x_y[1]) ** 2).item()
        ssq.__name__ = "sum_of_squares"
        alist = adj.adjlist_apply(df[["HOVAL", "CRIME", "INC"]], W=W, func=ssq)
        known_ssq = [
            1301.1639302990804,
            3163.46450914361,
            1301.1639302990804,
            499.52656498472993,
            594.518273032036,
            3163.46450914361,
            499.52656498472993,
            181.79100173844196,
            436.09336916344097,
            594.518273032036,
            181.79100173844196,
            481.89443401250094,
            436.09336916344097,
            481.89443401250094,
        ]  # ugh I hate doing this, but how else?
        np.testing.assert_allclose(
            alist.sum_of_squares.values, np.asarray(known_ssq), rtol=RTOL, atol=ATOL
        )

    def test_map(self):
        atts = ["HOVAL", "CRIME", "INC"]
        df = geopandas.read_file(examples.get_path("columbus.dbf")).head()
        W = weights.Queen.from_dataframe(df)
        hoval, crime, inc = list(map(self.apply_and_compare_columbus, atts))
        mapped = adj.adjlist_map(df[atts], W=W)
        for name, data in zip(atts, (hoval, crime, inc)):
            np.testing.assert_allclose(
                data, mapped["_".join(("subtract", name))].values
            )<|MERGE_RESOLUTION|>--- conflicted
+++ resolved
@@ -17,11 +17,7 @@
     PANDAS_MISSING = True
 
 
-<<<<<<< HEAD
 @ut.skipIf(PANDAS_MISSING, "Pandas is missing")
-=======
-@ut.skipIf(PANDAS_MISSING, "Pandas is gone")
->>>>>>> 533229c2
 class Test_Adjlist(ut.TestCase):
     def setUp(self):
         self.knownW = io.open(examples.get_path("columbus.gal")).read()
@@ -53,13 +49,9 @@
         tuples = set([tuple(t) for t in alist[["focal", "neighbor"]].values])
         full_alist = grid.to_adjlist()
         all_possible = set([tuple(t) for t in full_alist[["focal", "neighbor"]].values])
-        assert tuples.issubset(all_possible), (
-<<<<<<< HEAD
-            "the de-duplicated adjlist has links " "not in the duplicated adjlist."
-=======
-            "the de-duped adjlist has links " "not in the duplicated adjlist."
->>>>>>> 533229c2
-        )
+        assert tuples.issubset(
+            all_possible
+        ), "the de-duplicated adjlist has links not in the duplicated adjlist."
         complements = all_possible.difference(tuples)
         reversed_complements = set([t[::-1] for t in complements])
         assert reversed_complements == tuples, (

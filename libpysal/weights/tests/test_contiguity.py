from .. import contiguity as c
from ..weights import W
from .. import util
from .. import raster
from ...common import pandas
from ...io.fileio import FileIO as ps_open
from ...io import geotable as pdio

from ... import examples as pysal_examples
import unittest as ut
import numpy as np

PANDAS_EXTINCT = pandas is None
try:
    import geopandas

    GEOPANDAS_EXTINCT = False
except ImportError:
    GEOPANDAS_EXTINCT = True


class Contiguity_Mixin(object):

    polygon_path = pysal_examples.get_path("columbus.shp")
    point_path = pysal_examples.get_path("baltim.shp")
    da = raster.testDataArray((1, 4, 4), missing_vals=False)
    f = ps_open(polygon_path)  # our file handler
    polygons = f.read()  # our iterable
    f.seek(0)  # go back to head of file
    cls = object  # class constructor
    known_wi = None  # index of known w entry to compare
    known_w = dict()  # actual w entry
    known_name = known_wi
    known_namedw = known_w
    idVariable = None  # id variable from file or column
    known_wspi_da = None
    known_wsp_da = dict()
    known_wi_da = None
    known_w_da = dict()

    def setUp(self):
        self.__dict__.update(
            {
                k: v
                for k, v in list(Contiguity_Mixin.__dict__.items())
                if not k.startswith("_")
            }
        )

    def runTest(self):
        pass

    def test_init(self):
        # basic
        w = self.cls(self.polygons)
        self.assertEqual(w[self.known_wi], self.known_w)

        # sparse
        # w = self.cls(self.polygons, sparse=True)
        # srowvec = ws.sparse[self.known_wi].todense().tolist()[0]
        # this_w = {i:k for i,k in enumerate(srowvec) if k>0}
        # self.assertEqual(this_w, self.known_w)
        # ids = ps.weights2.utils.get_ids(self.polygon_path, self.idVariable)

        # named
        ids = util.get_ids(self.polygon_path, self.idVariable)
        w = self.cls(self.polygons, ids=ids)
        self.assertEqual(w[self.known_name], self.known_namedw)

    def test_from_iterable(self):
        w = self.cls.from_iterable(self.f)
        self.f.seek(0)
        self.assertEqual(w[self.known_wi], self.known_w)

    def test_from_shapefile(self):
        # basic
        w = self.cls.from_shapefile(self.polygon_path)
        self.assertEqual(w[self.known_wi], self.known_w)

        # sparse
        ws = self.cls.from_shapefile(self.polygon_path, sparse=True)
        srowvec = ws.sparse[self.known_wi].todense().tolist()[0]
        this_w = {i: k for i, k in enumerate(srowvec) if k > 0}
        self.assertEqual(this_w, self.known_w)

        # named
        w = self.cls.from_shapefile(self.polygon_path, idVariable=self.idVariable)
        self.assertEqual(w[self.known_name], self.known_namedw)

    def test_from_array(self):
        # test named, sparse from point array
        pass

    @ut.skipIf(PANDAS_EXTINCT, "Missing pandas.")
    def test_from_dataframe(self):
        # basic
        df = pdio.read_files(self.polygon_path)
        w = self.cls.from_dataframe(df)
        self.assertEqual(w[self.known_wi], self.known_w)

        # named geometry
        df.rename(columns={"geometry": "the_geom"}, inplace=True)
        w = self.cls.from_dataframe(df, geom_col="the_geom")
        self.assertEqual(w[self.known_wi], self.known_w)

        # named active geometry
        df = df.set_geometry("the_geom")
        w = self.cls.from_dataframe(df)
        self.assertEqual(w[self.known_wi], self.known_w)

        # named geometry + named obs
        w = self.cls.from_dataframe(df, geom_col="the_geom", idVariable=self.idVariable)
        self.assertEqual(w[self.known_name], self.known_namedw)

    def test_from_xarray(self):
        w = self.cls.from_xarray(self.da, sparse=False, n_jobs=-1)
        self.assertEqual(w[self.known_wi_da], self.known_w_da)
<<<<<<< HEAD
        ws = self.cls.from_xarray(self.da, sparse=True)
        srowvec = ws.sparse[self.known_wi_da].todense().tolist()[0]
        this_w = {i: k for i, k in enumerate(srowvec) if k > 0}
        self.assertEqual(this_w, self.known_w_da)
=======
        ws = self.cls.from_xarray(self.da)
        srowvec = ws.sparse[self.known_wspi_da].todense().tolist()[0]
        this_w = {i:k for i,k in enumerate(srowvec) if k>0}
        self.assertEqual(this_w, self.known_wsp_da)
>>>>>>> f75ade3e


class Test_Queen(ut.TestCase, Contiguity_Mixin):
    def setUp(self):
        Contiguity_Mixin.setUp(self)

        self.known_wi = 4
        self.known_w = {
            2: 1.0,
            3: 1.0,
            5: 1.0,
            7: 1.0,
            8: 1.0,
            10: 1.0,
            14: 1.0,
            15: 1.0,
        }
        self.cls = c.Queen
        self.idVariable = "POLYID"
        self.known_name = 5
        self.known_namedw = {k+1:v for k,v in list(self.known_w.items())}
        self.known_wspi_da = 1
        self.known_wsp_da = {0: 1, 2: 1, 4: 1, 5: 1, 6: 1}
        self.known_wi_da = (1, -30.0, -60.0)
        self.known_w_da = {
            (1, -90.0, -180.0): 1,
            (1, -90.0, -60.0): 1,
            (1, -90.0, 60.0): 1,
            (1, -30.0, -180.0): 1,
            (1, -30.0, 60.0): 1,
            (1, 30.0, -180.0): 1, 
            (1, 30.0, -60.0): 1,
            (1, 30.0, 60.0): 1
            }

    @ut.skipIf(GEOPANDAS_EXTINCT, "Missing geopandas.")
    def test_linestrings(self):
        import geopandas

        eberly = geopandas.read_file(pysal_examples.get_path("eberly_net.shp")).iloc[
            0:8
        ]
        eberly_w = {
            0: [1, 2, 3],
            1: [0, 4],
            2: [0, 3, 4, 5],
            3: [0, 2, 7],
            4: [1, 2, 5],
            5: [2, 4, 6],
            6: [5],
            7: [3],
        }
        eberly_w = W(neighbors=eberly_w).sparse.toarray()
        computed = self.cls.from_dataframe(eberly).sparse.toarray()
        np.testing.assert_array_equal(eberly_w, computed)


class Test_Rook(ut.TestCase, Contiguity_Mixin):
    def setUp(self):
        Contiguity_Mixin.setUp(self)

        self.known_w = {2: 1.0, 3: 1.0, 5: 1.0, 7: 1.0, 8: 1.0, 10: 1.0, 14: 1.0}
        self.known_wi = 4
        self.cls = c.Rook
        self.idVariable = "POLYID"
        self.known_name = 5
<<<<<<< HEAD
        self.known_namedw = {k + 1: v for k, v in list(self.known_w.items())}
        self.known_wi_da = 12
        self.known_w_da = {22: 1, 13: 1, 2: 1, 11: 1}
        self.known_namedw = {k + 1: v for k, v in list(self.known_w.items())}
=======
        self.known_namedw = {k+1:v for k,v in list(self.known_w.items())}
        self.known_wspi_da = 1
        self.known_wsp_da = {0: 1, 2: 1, 5: 1}
        self.known_wi_da = (1, -30.0, -180.0)
        self.known_w_da = {(1, 30.0, -180.0): 1, (1, -30.0, -60.0): 1, (1, -90.0, -180.0): 1}
>>>>>>> f75ade3e


class Test_Voronoi(ut.TestCase):
    def test_voronoiW(self):
        np.random.seed(12345)
        points = np.random.random((5, 2)) * 10 + 10
        w = c.Voronoi(points)
        self.assertEqual(w.n, 5)
        self.assertEqual(
            w.neighbors, {0: [2, 3, 4], 1: [2], 2: [0, 1, 4], 3: [0, 4], 4: [0, 2, 3]}
        )


q = ut.TestLoader().loadTestsFromTestCase(Test_Queen)
r = ut.TestLoader().loadTestsFromTestCase(Test_Rook)
suite = ut.TestSuite([q, r])
if __name__ == "__main__":
    runner = ut.TextTestRunner()
    runner.run(suite)<|MERGE_RESOLUTION|>--- conflicted
+++ resolved
@@ -115,17 +115,10 @@
     def test_from_xarray(self):
         w = self.cls.from_xarray(self.da, sparse=False, n_jobs=-1)
         self.assertEqual(w[self.known_wi_da], self.known_w_da)
-<<<<<<< HEAD
         ws = self.cls.from_xarray(self.da, sparse=True)
         srowvec = ws.sparse[self.known_wi_da].todense().tolist()[0]
         this_w = {i: k for i, k in enumerate(srowvec) if k > 0}
         self.assertEqual(this_w, self.known_w_da)
-=======
-        ws = self.cls.from_xarray(self.da)
-        srowvec = ws.sparse[self.known_wspi_da].todense().tolist()[0]
-        this_w = {i:k for i,k in enumerate(srowvec) if k>0}
-        self.assertEqual(this_w, self.known_wsp_da)
->>>>>>> f75ade3e
 
 
 class Test_Queen(ut.TestCase, Contiguity_Mixin):
@@ -146,7 +139,7 @@
         self.cls = c.Queen
         self.idVariable = "POLYID"
         self.known_name = 5
-        self.known_namedw = {k+1:v for k,v in list(self.known_w.items())}
+        self.known_namedw = {k + 1: v for k, v in list(self.known_w.items())}
         self.known_wspi_da = 1
         self.known_wsp_da = {0: 1, 2: 1, 4: 1, 5: 1, 6: 1}
         self.known_wi_da = (1, -30.0, -60.0)
@@ -156,10 +149,10 @@
             (1, -90.0, 60.0): 1,
             (1, -30.0, -180.0): 1,
             (1, -30.0, 60.0): 1,
-            (1, 30.0, -180.0): 1, 
+            (1, 30.0, -180.0): 1,
             (1, 30.0, -60.0): 1,
-            (1, 30.0, 60.0): 1
-            }
+            (1, 30.0, 60.0): 1,
+        }
 
     @ut.skipIf(GEOPANDAS_EXTINCT, "Missing geopandas.")
     def test_linestrings(self):
@@ -192,18 +185,15 @@
         self.cls = c.Rook
         self.idVariable = "POLYID"
         self.known_name = 5
-<<<<<<< HEAD
         self.known_namedw = {k + 1: v for k, v in list(self.known_w.items())}
-        self.known_wi_da = 12
-        self.known_w_da = {22: 1, 13: 1, 2: 1, 11: 1}
-        self.known_namedw = {k + 1: v for k, v in list(self.known_w.items())}
-=======
-        self.known_namedw = {k+1:v for k,v in list(self.known_w.items())}
         self.known_wspi_da = 1
         self.known_wsp_da = {0: 1, 2: 1, 5: 1}
         self.known_wi_da = (1, -30.0, -180.0)
-        self.known_w_da = {(1, 30.0, -180.0): 1, (1, -30.0, -60.0): 1, (1, -90.0, -180.0): 1}
->>>>>>> f75ade3e
+        self.known_w_da = {
+            (1, 30.0, -180.0): 1,
+            (1, -30.0, -60.0): 1,
+            (1, -90.0, -180.0): 1,
+        }
 
 
 class Test_Voronoi(ut.TestCase):

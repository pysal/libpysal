--- conflicted
+++ resolved
@@ -374,13 +374,10 @@
         sparse = self.w_islands.to_sparse()
         self.assertIsInstance(sparse, scipy.sparse._arrays.coo_array)
 
-<<<<<<< HEAD
-=======
     def test_sparse_fmt(self):
         with pytest.raises(ValueError) as exc_info:
             sparse = self.w_islands.to_sparse("dog")
 
->>>>>>> 8286c8f9
     def test_from_sparse(self):
         sparse = self.w_islands.to_sparse()
         w = W.from_sparse(sparse)

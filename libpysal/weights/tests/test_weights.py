--- conflicted
+++ resolved
@@ -423,14 +423,13 @@
             new = W.from_file(path)
         np.testing.assert_array_equal(self.w.sparse.toarray(), new.sparse.toarray())
 
-<<<<<<< HEAD
     @unittest.skipIf(GEOPANDAS_EXTINCT or MPL_EXTINCT, "Missing dependencies")
     def test_plot(self):
         df = geopandas.read_file(examples.get_path("10740.shp"))
         with warnings.catch_warnings(record=True) as record:
             self.w.plot(df)
         assert len(record) == 0
-=======
+
     def test_to_sparse(self):
         sparse = self.w_islands.to_sparse()
         np.testing.assert_array_equal(sparse.data, [1, 1, 1, 1, 0])
@@ -457,7 +456,6 @@
         self.assertEqual(w.n, 4)
         self.assertEqual(len(w.islands), 0)
         self.assertEqual(w.neighbors[3], [3])
->>>>>>> 5d09bc6a
 
 
 class Test_WSP_Back_To_W(unittest.TestCase):

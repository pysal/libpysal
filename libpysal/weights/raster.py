from .util import lat2SW
from .weights import WSP, W
import numpy as np
from warnings import warn
import os
import sys
from scipy import sparse

if os.path.basename(sys.argv[0]) in ("pytest", "py.test"):

<<<<<<< HEAD
__all__ = ["da2W", "da2WSP", "w2da", "wsp2da", "testDataArray"]
=======
    def jit(*dec_args, **dec_kwargs):
        """
        decorator mimicking numba.jit
        """
>>>>>>> f75ade3e

        def intercepted_function(f, *f_args, **f_kwargs):
            return f

        return intercepted_function


else:
    from ..common import jit

__all__ = ["da2W", "da2WSP", "w2da", "wsp2da", "testDataArray"]


def da2W(
    da,
    criterion="queen",
    z_value=None,
    coords_labels={},
    k=1,
    include_nodata=False,
    n_jobs=1,
    **kwargs,
):
    """
    Create a W object from xarray.DataArray with an additional
    attribute index containing coordinate values of the raster
    in the form of Pandas.Index/MultiIndex.

    Parameters
    ----------
    da : xarray.DataArray
        Input 2D or 3D DataArray with shape=(z, y, x)
    criterion : {"rook", "queen"}
        Type of contiguity. Default is queen.
    z_value : int/string/float
        Select the z_value of 3D DataArray with multiple layers.
    coords_labels : dictionary
        Pass dimension labels for coordinates and layers if they do not
        belong to default dimensions, which are (band/time, y/lat, x/lon)
        e.g. coords_labels = {"y_label": "latitude", "x_label": "longitude", "z_label": "year"}
        Default is {} empty dictionary.
    k : int
        Order of contiguity, this will select all neighbors upto kth order.
        Default is 1.
    include_nodata : boolean
        If True, missing values will be assumed as non-missing when
        selecting higher_order neighbors, Default is False
    n_jobs : int
        Number of cores to be used in the sparse weight construction. If -1,
        all available cores are used. Default is 1.
    **kwargs : keyword arguments
        Optional arguments for :class:`libpysal.weights.W`

    Returns
    -------
    w : libpysal.weights.W
       instance of spatial weights class W with an index attribute

    Notes
    -----
    1. Lower order contiguities are also selected.
    2. Returned object contains `index` attribute that includes a
    `Pandas.MultiIndex` object from the DataArray.

    Examples
    --------

    >>> from libpysal.weights.raster import da2W, testDataArray
    >>> da = testDataArray().rename(
            {'band': 'layer', 'x': 'longitude', 'y': 'latitude'})
    >>> da.dims
    ('layer', 'latitude', 'longitude')
    >>> da.shape
    (3, 4, 4)
    >>> da.coords
    Coordinates:
        * layer      (layer) int64 1 2 3
        * latitude   (latitude) float64 90.0 30.0 -30.0 -90.0
        * longitude  (longitude) float64 -180.0 -60.0 60.0 180.0
    >>> da.attrs
    {'nodatavals': (-32768.0,)}
    >>> coords_labels = {
        "z_label": "layer",
        "y_label": "latitude",
        "x_label": "longitude"
    }
    >>> w = da2W(da, z_value=2, coords_labels=coords_labels)
    >>> "%.3f"%w.pct_nonzero
    '30.000'
    >>> w[(2, 90.0, 180.0)] == {(2, 90.0, 60.0): 1, (2, 30.0, 180.0): 1}
    True
    >>> len(w.index)
    10
    >>> w.index[:2]
    MultiIndex([(2, 90.0,  60.0),
                (2, 90.0, 180.0)],
               names=['layer', 'latitude', 'longitude'])

    See Also
    --------
    :class:`libpysal.weights.weights.W`
    """
    warn(
        "You are trying to build a full W object from "
        "xarray.DataArray (raster) object. This computation "
        "can be very slow and not scale well. It is recommended, "
        "if possible, to instead build WSP object, which is more "
        "efficient and faster. You can do this by using da2WSP method."
    )
    wsp = da2WSP(da, criterion, z_value, coords_labels, k, include_nodata, n_jobs)
    w = wsp.to_W(**kwargs)

    # temp addition of index attribute
    w.index = wsp.index
    return w


def da2WSP(
    da,
    criterion="queen",
    z_value=None,
    coords_labels={},
    k=1,
    include_nodata=False,
    n_jobs=1,
):
    """
    Create a WSP object from xarray.DataArray with an additional
    attribute index containing coordinate values of the raster
    in the form of Pandas.Index/MultiIndex.

    Parameters
    ----------
    da : xarray.DataArray
        Input 2D or 3D DataArray with shape=(z, y, x)
    criterion : {"rook", "queen"}
        Type of contiguity. Default is queen.
    z_value : int/string/float
        Select the z_value of 3D DataArray with multiple layers.
    coords_labels : dictionary
        Pass dimension labels for coordinates and layers if they do not
        belong to default dimensions, which are (band/time, y/lat, x/lon)
        e.g. coords_labels = {"y_label": "latitude", "x_label": "longitude", "z_label": "year"}
        Default is {} empty dictionary.
    k : int
        Order of contiguity, this will select all neighbors upto kth order.
        Default is 1.
    include_nodata : boolean
        If True, missing values will be assumed as non-missing when
        selecting higher_order neighbors, Default is False
    n_jobs : int
        Number of cores to be used in the sparse weight construction. If -1,
        all available cores are used. Default is 1.

    Returns
    -------
    wsp : libpysal.weights.WSP
       instance of spatial weights class WSP with an index attribute

    Notes
    -----
    1. Lower order contiguities are also selected.
    2. Returned object contains `index` attribute that includes a
    `Pandas.MultiIndex` object from the DataArray.

    Examples
    --------
    >>> from libpysal.weights.raster import da2WSP, testDataArray
    >>> da = testDataArray().rename(
            {'band': 'layer', 'x': 'longitude', 'y': 'latitude'})
    >>> da.dims
    ('layer', 'latitude', 'longitude')
    >>> da.shape
    (3, 4, 4)
    >>> da.coords
    Coordinates:
        * layer      (layer) int64 1 2 3
        * latitude   (latitude) float64 90.0 30.0 -30.0 -90.0
        * longitude  (longitude) float64 -180.0 -60.0 60.0 180.0
    >>> da.attrs
    {'nodatavals': (-32768.0,)}
    >>> coords_labels = {
        "z_label": "layer",
        "y_label": "latitude",
        "x_label": "longitude"
    }
    >>> wsp = da2WSP(da, z_value=2, coords_labels=coords_labels)
    >>> wsp.n
    10
    >>> pct_sp = wsp.sparse.nnz *1. / wsp.n**2
    >>> "%.3f"%pct_sp
    '0.300'
    >>> print(wsp.sparse[4].todense())
    [[0 0 1 0 0 1 1 1 0 0]]
    >>> wsp.index[:2]
    MultiIndex([(2, 90.0,  60.0),
                (2, 90.0, 180.0)],
               names=['layer', 'latitude', 'longitude'])

    See Also
    --------
    :class:`libpysal.weights.weights.WSP`
    """
    z_id, coords_labels = _da_checker(da, z_value, coords_labels)
    shape = da.shape
    if z_id:
<<<<<<< HEAD
        da = da[z_id - 1 : z_id]
        shape = tuple(
            [da.sizes[coords_labels["y_label"]], da.sizes[coords_labels["x_label"]]]
        )
    sw = lat2SW(*shape, criterion)
    ser = da.to_series()
    id_order = None
    if "nodatavals" in da.attrs:
        if da.nodatavals:
            mask = (ser != da.nodatavals[0]).to_numpy()
            # temp
            id_order = np.where(mask)[0].tolist()
=======
        slice_dict = {}
        slice_dict[coords_labels["z_label"]] = 0
        shape = da[slice_dict].shape
        slice_dict[coords_labels["z_label"]] = slice(z_id - 1, z_id)
        da = da[slice_dict]

    ser = da.to_series()
    dtype = np.int32 if (shape[0] * shape[1]) < 46340 ** 2 else np.int64
    if "nodatavals" in da.attrs and da.attrs["nodatavals"]:
        mask = (ser != da.attrs["nodatavals"][0]).to_numpy()
        ids = np.where(mask)[0]
        id_map = _idmap(ids, mask, dtype)
        ser = ser[ser != da.attrs["nodatavals"][0]]
    else:
        ids = np.arange(len(ser), dtype=dtype)
        id_map = ids.copy()

    n = len(ids)

    try:
        import numba
    except (ModuleNotFoundError, ImportError):
        warn(
            "numba cannot be imported, parallel processing "
            "and include_nodata functionality will be disabled. "
            "falling back to slower method"
        )
        include_nodata = False
        # Fallback method to build sparse matrix
        sw = lat2SW(*shape, criterion)
        if "nodatavals" in da.attrs and da.attrs["nodatavals"]:
>>>>>>> f75ade3e
            sw = sw[mask]
            sw = sw[:, mask]

    else:
        k_nas = k if include_nodata else 1

        if n_jobs != 1:
            try:
                import joblib
            except (ModuleNotFoundError, ImportError):
                warn(
                    f"Parallel processing is requested (n_jobs={n_jobs}),"
                    f" but joblib cannot be imported. n_jobs will be set"
                    f" to 1.",
                    stacklevel=2,
                )
                n_jobs = 1

        if n_jobs == 1:
            sw_tup = _SWbuilder(
                *shape, ids, id_map, criterion, k_nas, dtype
            )  # -> (data, (row, col))
        else:
            if n_jobs == -1:
                n_jobs = os.cpu_count()
            # Parallel implementation
            sw_tup = _parSWbuilder(
                *shape, ids, id_map, criterion, k_nas, dtype, n_jobs
            )  # -> (data, (row, col))

        sw = sparse.csr_matrix(
            sw_tup,
            shape=(n, n),
            dtype=np.int8,
        )

    # Higher_order functionality, this uses idea from
    # libpysal#313 for adding higher order neighbors.
    # Since diagonal elements are also added in the result,
    # this method set the diagonal elements to zero and
    # then eliminate zeros from the data. This changes the
    # sparcity of the csr_matrix !!
    if k > 1 and not include_nodata:
        sw = sum(map(lambda x: sw ** x, range(1, k + 1)))
        sw.setdiag(0)
        sw.eliminate_zeros()
        sw.data[:] = np.ones_like(sw.data, dtype=np.int8)

    index = ser.index
    wsp = WSP(sw, index=index)
    return wsp


def w2da(data, w, attrs={}, coords=None):
    """
    Creates xarray.DataArray object from passed data aligned with W object.

    Parameters
    ---------
    data : array/list/pd.Series
        1d array-like data with dimensionality conforming to w
    w : libpysal.weights.W
        Spatial weights object aligned with passed data
    attrs : Dictionary
        Attributes stored in dict related to DataArray, e.g. da.attrs
        Default is {} empty dictionary.
    coords : Dictionary/xarray.core.coordinates.DataArrayCoordinates
        Coordinates corresponding to DataArray, e.g. da.coords

    Returns
    -------
    da : xarray.DataArray
        instance of xarray.DataArray

    Examples
    --------
    >>> from libpysal.raster import da2W, testDataArray, w2da
    >>> da = testDataArray()
    >>> da.shape
    (3, 4, 4)
    >>> w = da2W(da, z_value=2)
    >>> data = np.random.randint(0, 255, len(w.index))
    >>> da1 = w2da(data, w)

    """
    if not isinstance(w, W):
        raise TypeError("w must be an instance of weights.W")
    if hasattr(w, "index"):
        da = _index2da(data, w.index, attrs, coords)
    else:
        raise AttributeError(
            "This method requires `w` object to include `index` attribute that is built as a `pandas.MultiIndex` object."
        )
    return da


def wsp2da(data, wsp, attrs={}, coords=None):
    """
    Creates xarray.DataArray object from passed data aligned with WSP object.

    Parameters
    ---------
    data : array/list/pd.Series
        1d array-like data with dimensionality conforming to wsp
    wsp : libpysal.weights.WSP
        Sparse weights object aligned with passed data
    attrs : Dictionary
        Attributes stored in dict related to DataArray, e.g. da.attrs
        Default is {} empty dictionary.
    coords : Dictionary/xarray.core.coordinates.DataArrayCoordinates
        coordinates corresponding to DataArray, e.g. da.coords

    Returns
    -------
    da : xarray.DataArray
        instance of xarray.DataArray

    Examples
    --------
    >>> from libpysal.raster import da2WSP, testDataArray, wsp2da
    >>> da = testDataArray()
    >>> da.shape
    (3, 4, 4)
    >>> wsp = da2WSP(da, z_value=2)
    >>> data = np.random.randint(0, 255, len(wsp.index))
    >>> da1 = w2da(data, wsp)

    """
    if not isinstance(wsp, WSP):
        raise TypeError("wsp must be an instance of weights.WSP")
    if hasattr(wsp, "index"):
        da = _index2da(data, wsp.index, attrs, coords)
    else:
        raise AttributeError(
<<<<<<< HEAD
            "Cannot convert deprecated wsp object with no index attribute"
=======
            "This method requires `wsp` object to include `index` attribute that is built as a `pandas.MultiIndex` object."
>>>>>>> f75ade3e
        )
    return da


def testDataArray(shape=(3, 4, 4), time=False, rand=False, missing_vals=True):
    """
    Creates 2 or 3 dimensional test xarray.DataArray object

    Parameters
    ---------
    shape : tuple
        Tuple containing shape of the DataArray aligned with
        following dimension = (lat, lon) or (layer, lat, lon)
        Default shape = (3, 4, 4)
    time : boolean
        Type of layer, if True then layer=time else layer=band
        Default is False.
    rand : boolean
        If True, creates a DataArray filled with unique and random data.
        Default is false (generates seeded random data)
    missing_vals : boolean
        Create a DataArray filled with missing values. Default is True.

    Returns
    -------
    da : xarray.DataArray
        instance of xarray.DataArray
    """
    try:
        from xarray import DataArray
    except ImportError:
        raise ModuleNotFoundError("xarray must be installed to use this functionality")
    if not rand:
        np.random.seed(12345)
    coords = {}
    n = len(shape)
    if n != 2:
        layer = "time" if time else "band"
        dims = (layer, "y", "x")
        if time:
            layers = np.arange(
                np.datetime64("2020-07-30"), shape[0], dtype="datetime64[D]"
            )
        else:
            layers = np.arange(1, shape[0] + 1)
        coords[dims[-3]] = layers
    else:
        dims = ("y", "x")
    coords[dims[-2]] = np.linspace(90, -90, shape[-2])
    coords[dims[-1]] = np.linspace(-180, 180, shape[-1])
    data = np.random.randint(0, 255, shape)
<<<<<<< HEAD
    attrs = {"nodatavals": (-32768.0,)}
=======
    attrs = {}
>>>>>>> f75ade3e
    if missing_vals:
        attrs["nodatavals"] = (-32768.0,)
        miss_ids = np.where(np.random.randint(2, size=shape) == 1)
        data[miss_ids] = attrs["nodatavals"][0]
    da = DataArray(data, coords, dims, attrs=attrs)
    return da


def _da_checker(da, z_value, coords_labels):
    """
    xarray.dataarray checker for raster interface

    Parameters
    ----------
    da : xarray.DataArray
        Input 2D or 3D DataArray with shape=(z, y, x)
    z_value : int/string/float
        Select the z_value of 3D DataArray with multiple layers.
    coords_labels : dictionary
        Pass dimension labels for coordinates and layers if they do not
        belong to default dimensions, which are (band/time, y/lat, x/lon)
        e.g. coords_labels = {"y_label": "latitude", "x_label": "longitude", "z_label": "year"}
        Default is {} empty dictionary.

    Returns
    -------
    z_id : int
        Returns the index of layer
    dims : dictionary
        Mapped dimensions of the DataArray
    """
    try:
        from xarray import DataArray
    except ImportError:
        raise ModuleNotFoundError("xarray must be installed to use this functionality")
<<<<<<< HEAD
=======

>>>>>>> f75ade3e
    if not isinstance(da, DataArray):
        raise TypeError("da must be an instance of xarray.DataArray")
    if da.ndim not in [2, 3]:
        raise ValueError("da must be 2D or 3D")
    if not (
        np.issubdtype(da.values.dtype, np.integer)
        or np.issubdtype(da.values.dtype, np.floating)
    ):
        raise ValueError("da must be an array of integers or float")
<<<<<<< HEAD
=======

>>>>>>> f75ade3e
    # default dimensions
    def_labels = {
        "x_label": coords_labels["x_label"]
        if "x_label" in coords_labels
        else ("x" if hasattr(da, "x") else "lon"),
        "y_label": coords_labels["y_label"]
        if "y_label" in coords_labels
        else ("y" if hasattr(da, "y") else "lat"),
    }

    if da.ndim == 3:
        def_labels["z_label"] = (
            coords_labels["z_label"]
            if "z_label" in coords_labels
            else ("band" if hasattr(da, "band") else "time")
        )
<<<<<<< HEAD
    if da.ndim == 3:
=======

>>>>>>> f75ade3e
        z_id = 1
        if z_value is None:
            if da.sizes[def_labels["z_label"]] != 1:
                warn("Multiple layers detected. Using first layer as default.")
        else:
            z_id += tuple(da[def_labels["z_label"]]).index(z_value)
    else:
        z_id = None
    return z_id, def_labels


def _index2da(data, index, attrs, coords):
    """
    Creates xarray.DataArray object from passed data

    Parameters
    ---------
    data : array/list/pd.Series
        1d array-like data with dimensionality conforming to index
    index : pd.MultiIndex
        indices of the DataArray when converted to pd.Series
    attrs : Dictionary
        Attributes stored in dict related to DataArray, e.g. da.attrs
    coords : Dictionary/xarray.core.coordinates.DataArrayCoordinates
        coordinates corresponding to DataArray, e.g. da[n-1:n].coords

    Returns
    -------
    da : xarray.DataArray
        instance of xarray.DataArray
    """
    try:
        from xarray import DataArray
    except ImportError:
        raise ModuleNotFoundError("xarray must be installed to use this functionality")
<<<<<<< HEAD
=======

>>>>>>> f75ade3e
    data = np.array(data).flatten()
    idx = index
    dims = idx.names
    indexer = tuple(idx.codes)
    shape = tuple(lev.size for lev in idx.levels)

    if coords is None:
        missing = np.prod(shape) > idx.shape[0]
        if missing:
            if "nodatavals" in attrs:
                fill_value = attrs["nodatavals"][0]
            else:
                min_data = np.min(data)
                fill_value = min_data - 1 if min_data < 0 else -1
                attrs["nodatavals"] = tuple([fill_value])
            data_complete = np.full(shape, fill_value, data.dtype)
        else:
            data_complete = np.empty(shape, data.dtype)
        data_complete[indexer] = data
        coords = {}
        for dim, lev in zip(dims, idx.levels):
            coords[dim] = lev.to_numpy()
    else:
        fill = attrs["nodatavals"][0] if "nodatavals" in attrs else 0
        data_complete = np.full(shape, fill, data.dtype)
        data_complete[indexer] = data

    da = DataArray(data_complete, coords=coords, dims=dims, attrs=attrs)
    return da


@jit(nopython=True, fastmath=True)
def _idmap(ids, mask, dtype):
    """
    Utility function computes id_map of non-missing raster data

    Parameters
    ----------
    ids : ndarray
        1D array containing ids of non-missing raster data
    mask : ndarray
        1D array mask array
    dtype : type
        Data type of the id_map array

    Returns
    -------
    id_map : ndarray
        1D array containing id_maps of non-missing raster data
    """
    id_map = mask * 1
    id_map[ids] = np.arange(len(ids), dtype=dtype)
    return id_map


@jit(nopython=True, fastmath=True)
def _SWbuilder(
    nrows,
    ncols,
    ids,
    id_map,
    criterion,
    k,
    dtype,
):
    """
    Computes data and orders rows, cols, data for a single chunk

    Parameters
    ----------
    nrows : int
        Number of rows in the raster data
    ncols : int
        Number of columns in the raster data
    ids : ndarray
        1D array containing ids of non-missing raster data
    id_map : ndarray
        1D array containing id_maps of non-missing raster data
    criterion : str
        Type of contiguity.
    k : int
        Order of contiguity, Default is 1
    dtype : type
        Data type of the id_map array

    Returns
    -------
    data : ndarray
        1D ones array containing weight of each neighbor
    rows : ndarray
        1D ones array containing row value of each id
        in the sparse weight object
    cols : ndarray
        1D ones array containing columns value of each id
        in the sparse weight object
    """
    rows, cols = _compute_chunk(nrows, ncols, ids, id_map, criterion, k, dtype)
    data = np.ones_like(rows, dtype=np.int8)
    return (data, (rows, cols))


@jit(nopython=True, fastmath=True, nogil=True)
def _compute_chunk(
    nrows,
    ncols,
    ids,
    id_map,
    criterion,
    k,
    dtype,
):
    """
    Computes rows cols for a single chunk

    Parameters
    ----------
    nrows : int
        Number of rows in the raster data
    ncols : int
        Number of columns in the raster data
    ids : ndarray
        1D array containing ids of non-missing raster data
    id_map : ndarray
        1D array containing id_maps of non-missing raster data
    criterion : str
        Type of contiguity.
    k : int
        Order of contiguity, Default is 1
    dtype : type
        Data type of the rows and cols array

    Returns
    -------
    rows : ndarray
        1D ones array containing row value of each id
        in the sparse weight object
    cols : ndarray
        1D ones array containing columns value of each id
        in the sparse weight object
    ni : int
        Number of rows and cols
    """
    n = len(ids)
    # Setting d which is used for row, col preallocation
    d = 4 if criterion == "rook" else 8
    if k > 1:
        d = int((k / 2) * (2 * 8 + (k - 1) * 8))
    rows = np.empty(d * n, dtype=dtype)
    cols = np.empty_like(rows)
    ni = 0  # -> Pointer to store rows and cols in array
    for order in range(1, k + 1):
        condition = (
            (order - 1)
            if criterion == "queen"
            else ((k - order) if ((k - order) < order) else (order - 1))
        )
        for i in range(n):
            id_i = ids[i]
            og_id = id_map[id_i]

            if ((id_i + order) % ncols) >= order:
                # east neighbor
                id_neighbor = id_map[id_i + order]
                if id_neighbor:
                    rows[ni], cols[ni] = og_id, id_neighbor
                    ni += 1
                    rows[ni], cols[ni] = id_neighbor, og_id
                    ni += 1
                # north-east to south-east neighbors
                for j in range(condition):
                    if (id_i // ncols) < (nrows - j - 1):
                        id_neighbor = id_map[(id_i + order) + (ncols * (j + 1))]
                        if id_neighbor:
                            rows[ni], cols[ni] = og_id, id_neighbor
                            ni += 1
                            rows[ni], cols[ni] = id_neighbor, og_id
                            ni += 1
                    if (id_i // ncols) >= j + 1:
                        id_neighbor = id_map[(id_i + order) - (ncols * (j + 1))]
                        if id_neighbor:
                            rows[ni], cols[ni] = og_id, id_neighbor
                            ni += 1
                            rows[ni], cols[ni] = id_neighbor, og_id
                            ni += 1

            if (id_i // ncols) < (nrows - order):
                # south neighbor
                id_neighbor = id_map[id_i + (ncols * order)]
                if id_neighbor:
                    rows[ni], cols[ni] = og_id, id_neighbor
                    ni += 1
                    rows[ni], cols[ni] = id_neighbor, og_id
                    ni += 1
                # south-west to south-east neighbors
                for j in range(condition):
                    if (id_i % ncols) >= j + 1:
                        id_neighbor = id_map[id_i + (ncols * order) - j - 1]
                        if id_neighbor:
                            rows[ni], cols[ni] = og_id, id_neighbor
                            ni += 1
                            rows[ni], cols[ni] = id_neighbor, og_id
                            ni += 1
                    if ((id_i + j + 1) % ncols) >= j + 1:
                        id_neighbor = id_map[id_i + (ncols * order) + j + 1]
                        if id_neighbor:
                            rows[ni], cols[ni] = og_id, id_neighbor
                            ni += 1
                            rows[ni], cols[ni] = id_neighbor, og_id
                            ni += 1

                if criterion == "queen" or ((k / order) >= 2.0):
                    if (id_i % ncols) >= order:
                        # south-west neighbor
                        id_neighbor = id_map[id_i + (ncols * order) - order]
                        if id_neighbor:
                            rows[ni], cols[ni] = og_id, id_neighbor
                            ni += 1
                            rows[ni], cols[ni] = id_neighbor, og_id
                            ni += 1
                    if ((id_i + order) % ncols) >= order:
                        # south-east neighbor
                        id_neighbor = id_map[id_i + (ncols * order) + order]
                        if id_neighbor:
                            rows[ni], cols[ni] = og_id, id_neighbor
                            ni += 1
                            rows[ni], cols[ni] = id_neighbor, og_id
                            ni += 1
    return rows[:ni], cols[:ni]


@jit(nopython=True, fastmath=True)
def _chunk_generator(
    n_jobs,
    starts,
    ids,
):
    """
    Construct chunks to iterate over within numba in parallel

    Parameters
    ----------
    n_jobs : int
        Number of cores to be used in the sparse weight construction. If -1,
        all available cores are used.
    starts : ndarray
        (n_chunks+1,) array of positional starts for ids chunk
    ids : ndarray
        1D array containing ids of non-missing raster data

    Yields
    ------
    ids_chunk : numpy.ndarray
        (n_chunk,) array containing the chunk of non-missing raster data
    """
    chunk_size = starts[1] - starts[0]
    for i in range(n_jobs):
        start = starts[i]
        ids_chunk = ids[start : (start + chunk_size)]
        yield (ids_chunk,)


def _parSWbuilder(
    nrows,
    ncols,
    ids,
    id_map,
    criterion,
    k,
    dtype,
    n_jobs,
):
    """
    Computes data and orders rows, cols, data in parallel using numba

    Parameters
    ----------
    nrows : int
        Number of rows in the raster data
    ncols : int
        Number of columns in the raster data
    ids : ndarray
        1D array containing ids of non-missing raster data
    id_map : ndarray
        1D array containing id_maps of non-missing raster data
    criterion : str
        Type of contiguity.
    k : int
        Order of contiguity, Default is 1
    dtype : type
        Data type of the rows and cols array
    n_jobs : int
        Number of cores to be used in the sparse weight construction. If -1,
        all available cores are used.

    Returns
    -------
    data : ndarray
        1D ones array containing weight of each neighbor
    rows : ndarray
        1D ones array containing row value of each id
        in the sparse weight object
    cols : ndarray
        1D ones array containing columns value of each id
        in the sparse weight object
    """
    from joblib import Parallel, delayed, parallel_backend

    n = len(ids)
    chunk_size = n // n_jobs + 1
    starts = np.arange(n_jobs + 1) * chunk_size
    chunk = _chunk_generator(n_jobs, starts, ids)
    with parallel_backend("threading"):
        worker_out = Parallel(n_jobs=n_jobs)(
            delayed(_compute_chunk)(nrows, ncols, *ids, id_map, criterion, k, dtype)
            for ids in chunk
        )
    rows, cols = zip(*worker_out)
    rows = np.concatenate(rows)
    cols = np.concatenate(cols)
    data = np.ones_like(rows, dtype=np.int8)
    return (data, (rows, cols))<|MERGE_RESOLUTION|>--- conflicted
+++ resolved
@@ -8,14 +8,10 @@
 
 if os.path.basename(sys.argv[0]) in ("pytest", "py.test"):
 
-<<<<<<< HEAD
-__all__ = ["da2W", "da2WSP", "w2da", "wsp2da", "testDataArray"]
-=======
     def jit(*dec_args, **dec_kwargs):
         """
         decorator mimicking numba.jit
         """
->>>>>>> f75ade3e
 
         def intercepted_function(f, *f_args, **f_kwargs):
             return f
@@ -222,20 +218,6 @@
     z_id, coords_labels = _da_checker(da, z_value, coords_labels)
     shape = da.shape
     if z_id:
-<<<<<<< HEAD
-        da = da[z_id - 1 : z_id]
-        shape = tuple(
-            [da.sizes[coords_labels["y_label"]], da.sizes[coords_labels["x_label"]]]
-        )
-    sw = lat2SW(*shape, criterion)
-    ser = da.to_series()
-    id_order = None
-    if "nodatavals" in da.attrs:
-        if da.nodatavals:
-            mask = (ser != da.nodatavals[0]).to_numpy()
-            # temp
-            id_order = np.where(mask)[0].tolist()
-=======
         slice_dict = {}
         slice_dict[coords_labels["z_label"]] = 0
         shape = da[slice_dict].shape
@@ -267,7 +249,6 @@
         # Fallback method to build sparse matrix
         sw = lat2SW(*shape, criterion)
         if "nodatavals" in da.attrs and da.attrs["nodatavals"]:
->>>>>>> f75ade3e
             sw = sw[mask]
             sw = sw[:, mask]
 
@@ -298,11 +279,7 @@
                 *shape, ids, id_map, criterion, k_nas, dtype, n_jobs
             )  # -> (data, (row, col))
 
-        sw = sparse.csr_matrix(
-            sw_tup,
-            shape=(n, n),
-            dtype=np.int8,
-        )
+        sw = sparse.csr_matrix(sw_tup, shape=(n, n), dtype=np.int8,)
 
     # Higher_order functionality, this uses idea from
     # libpysal#313 for adding higher order neighbors.
@@ -402,11 +379,7 @@
         da = _index2da(data, wsp.index, attrs, coords)
     else:
         raise AttributeError(
-<<<<<<< HEAD
-            "Cannot convert deprecated wsp object with no index attribute"
-=======
             "This method requires `wsp` object to include `index` attribute that is built as a `pandas.MultiIndex` object."
->>>>>>> f75ade3e
         )
     return da
 
@@ -458,11 +431,7 @@
     coords[dims[-2]] = np.linspace(90, -90, shape[-2])
     coords[dims[-1]] = np.linspace(-180, 180, shape[-1])
     data = np.random.randint(0, 255, shape)
-<<<<<<< HEAD
-    attrs = {"nodatavals": (-32768.0,)}
-=======
     attrs = {}
->>>>>>> f75ade3e
     if missing_vals:
         attrs["nodatavals"] = (-32768.0,)
         miss_ids = np.where(np.random.randint(2, size=shape) == 1)
@@ -498,10 +467,7 @@
         from xarray import DataArray
     except ImportError:
         raise ModuleNotFoundError("xarray must be installed to use this functionality")
-<<<<<<< HEAD
-=======
-
->>>>>>> f75ade3e
+
     if not isinstance(da, DataArray):
         raise TypeError("da must be an instance of xarray.DataArray")
     if da.ndim not in [2, 3]:
@@ -511,10 +477,7 @@
         or np.issubdtype(da.values.dtype, np.floating)
     ):
         raise ValueError("da must be an array of integers or float")
-<<<<<<< HEAD
-=======
-
->>>>>>> f75ade3e
+
     # default dimensions
     def_labels = {
         "x_label": coords_labels["x_label"]
@@ -531,11 +494,7 @@
             if "z_label" in coords_labels
             else ("band" if hasattr(da, "band") else "time")
         )
-<<<<<<< HEAD
-    if da.ndim == 3:
-=======
-
->>>>>>> f75ade3e
+
         z_id = 1
         if z_value is None:
             if da.sizes[def_labels["z_label"]] != 1:
@@ -571,10 +530,7 @@
         from xarray import DataArray
     except ImportError:
         raise ModuleNotFoundError("xarray must be installed to use this functionality")
-<<<<<<< HEAD
-=======
-
->>>>>>> f75ade3e
+
     data = np.array(data).flatten()
     idx = index
     dims = idx.names
@@ -632,13 +588,7 @@
 
 @jit(nopython=True, fastmath=True)
 def _SWbuilder(
-    nrows,
-    ncols,
-    ids,
-    id_map,
-    criterion,
-    k,
-    dtype,
+    nrows, ncols, ids, id_map, criterion, k, dtype,
 ):
     """
     Computes data and orders rows, cols, data for a single chunk
@@ -678,13 +628,7 @@
 
 @jit(nopython=True, fastmath=True, nogil=True)
 def _compute_chunk(
-    nrows,
-    ncols,
-    ids,
-    id_map,
-    criterion,
-    k,
-    dtype,
+    nrows, ncols, ids, id_map, criterion, k, dtype,
 ):
     """
     Computes rows cols for a single chunk
@@ -807,9 +751,7 @@
 
 @jit(nopython=True, fastmath=True)
 def _chunk_generator(
-    n_jobs,
-    starts,
-    ids,
+    n_jobs, starts, ids,
 ):
     """
     Construct chunks to iterate over within numba in parallel
@@ -837,14 +779,7 @@
 
 
 def _parSWbuilder(
-    nrows,
-    ncols,
-    ids,
-    id_map,
-    criterion,
-    k,
-    dtype,
-    n_jobs,
+    nrows, ncols, ids, id_map, criterion, k, dtype, n_jobs,
 ):
     """
     Computes data and orders rows, cols, data in parallel using numba

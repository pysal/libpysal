--- conflicted
+++ resolved
@@ -132,6 +132,7 @@
     w.index = wsp.index
     return w
 
+
 def get_nodata(da):
     """
     Identify nodata value in a `DataArray`
@@ -150,10 +151,11 @@
             Value used for nodata pixels. If no value is available, `None` is
             returned
     """
-    if hasattr(da, 'rio'):
+    if hasattr(da, "rio"):
         return da.rio.nodata
     else:
         return nodata_from_attrs(da.attrs)
+
 
 def nodata_from_attrs(attrs):
     """
@@ -173,16 +175,15 @@
             Value used for nodata pixels. If no value is available, `None` is
             returned
     """
-    candidates = [
-            '_FillValue', 'missing_value', 'fill_value', 'nodata', 'nodatavals'
-    ]
+    candidates = ["_FillValue", "missing_value", "fill_value", "nodata", "nodatavals"]
     for i in candidates:
         if i in attrs:
-            if type(i) == tuple:
+            if isinstance(i, tuple):
                 return attrs[i][0]
             else:
                 return attrs[i]
     return None
+
 
 def da2WSP(
     da,
@@ -352,16 +353,10 @@
         da = da[slice_dict]
 
     ser = da.to_series()
-<<<<<<< HEAD
-    dtype = np.int32 if (shape[0] * shape[1]) < 46340 ** 2 else np.int64
+    dtype = np.int32 if (shape[0] * shape[1]) < 46340**2 else np.int64
     nodata = get_nodata(da)
     if nodata is not None:
         mask = (ser != nodata).to_numpy()
-=======
-    dtype = np.int32 if (shape[0] * shape[1]) < 46340**2 else np.int64
-    if "nodatavals" in da.attrs and da.attrs["nodatavals"]:
-        mask = (ser != da.attrs["nodatavals"][0]).to_numpy()
->>>>>>> 05e0c31c
         ids = np.where(mask)[0]
         id_map = _idmap(ids, mask, dtype)
         ser = ser[ser != nodata]
@@ -371,26 +366,7 @@
 
     n = len(ids)
 
-<<<<<<< HEAD
-    try:
-        import numba
-    except (ModuleNotFoundError, ImportError):
-        warn(
-            "numba cannot be imported, parallel processing "
-            "and include_nodata functionality will be disabled. "
-            "falling back to slower method"
-        )
-        include_nodata = False
-        # Fallback method to build sparse matrix
-        sw = lat2SW(*shape, criterion)
-        if nodata is not None:
-            sw = sw[mask]
-            sw = sw[:, mask]
-
-    else:
-=======
     if use_numba:
->>>>>>> 05e0c31c
         k_nas = k if include_nodata else 1
 
         if n_jobs != 1:

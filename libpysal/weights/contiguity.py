import itertools
import numpy

from ..cg import voronoi_frames
from ..io.fileio import FileIO
from ._contW_lists import ContiguityWeightsLists
from .util import get_ids, get_points_array
from .weights import WSP, W
from .raster import da2W, da2WSP

try:
    from shapely.geometry import Point as shapely_point
    from ..cg.shapes import Point as pysal_point

    point_type = (shapely_point, pysal_point)
except ImportError:
    from ..cg.shapes import Point as point_type

WT_TYPE = {"rook": 2, "queen": 1}  # for _contW_Binning

__author__ = (
    "Sergio J. Rey <sjsrey@gmail.com> , Levi John Wolf <levi.john.wolf@gmail.com>"
)

__all__ = ["Rook", "Queen", "Voronoi"]


class Rook(W):
    """Construct a weights object from a collection of
    PySAL polygons that share at least one edge.

    Parameters
    ----------
    polygons : list
        A collection of PySAL shapes from which to build weights.
    **kwargs : dict
        Keyword arguments for ``libpysal.weights.W``. The parameter ``ids``,
        a list of names to use to build the weights, should be included here.

    See Also
    --------
    
    libpysal.weights.W
    
    """

<<<<<<< HEAD
    def __init__(self, polygons, **kwargs):

        criterion = "rook"
        ids = kwargs.pop("ids", None)
=======
    def __init__(self, polygons, **kw):
        criterion = "rook"
        ids = kw.pop("ids", None)
>>>>>>> 533229c2
        polygons, backup = itertools.tee(polygons)
        first_shape = next(iter(backup))

        if isinstance(first_shape, point_type):
            polygons, vertices = voronoi_frames(get_points_array(polygons))
            polygons = list(polygons.geometry)

        neighbors, ids = _build(polygons, criterion=criterion, ids=ids)

        W.__init__(self, neighbors, ids=ids, **kwargs)

    @classmethod
    def from_shapefile(cls, filepath, idVariable=None, full=False, **kwargs):
        """`Rook` contiguity weights from a polygon shapefile.

        Parameters
        ----------
        filepath : str
            The name of polygon shapefile including the file extension.
        idVariable : str
            The name of the attribute in the shapefile to associate
            with ids in the weights. Default is ``None``.
        full : bool
            Write out the entire path for a shapefile (``True``) or
            only the base of the shapefile without extension (``False``).
            Default is ``False``.
        **kwargs : dict
            Keyword arguments for ``libpysal.weights.Rook``. ``'sparse'``
            should be included here.  If ``True`` return `WSP` instance.
            If ``False`` return `W` instance.

        Returns
        -------
        w : libpysal.weights.Rook
            A rook-style instance of spatial weights.

        Examples
        --------
        
        >>> from libpysal.weights import Rook
        >>> import libpysal
        >>> wr = Rook.from_shapefile(libpysal.examples.get_path("columbus.shp"), "POLYID")
        >>> "%.3f"%wr.pct_nonzero
        '8.330'
        
        >>> wr = Rook.from_shapefile(
        ...     libpysal.examples.get_path("columbus.shp"), sparse=True
        ... )
        >>> pct_sp = wr.sparse.nnz *1. / wr.n**2
        >>> "%.3f"%pct_sp
        '0.083'

        Notes
        -----

        `Rook` contiguity defines as neighbors any pair of polygons
        that share a common edge in their polygon definitions.

        See Also
        --------
        
        libpysal.weights.W
        libpysal.weights.Rook
        
        """
<<<<<<< HEAD

        sparse = kwargs.pop("sparse", False)

=======
        sparse = kwargs.pop("sparse", False)
>>>>>>> 533229c2
        if idVariable is not None:
            ids = get_ids(filepath, idVariable)
        else:
            ids = None

        w = cls(FileIO(filepath), ids=ids, **kwargs)
        w.set_shapefile(filepath, idVariable=idVariable, full=full)

        if sparse:
            w = w.to_WSP()

        return w

    @classmethod
    def from_iterable(cls, iterable, sparse=False, **kwargs):
        """Construct a weights object from a collection of arbitrary polygons.
        This will cast the polygons to PySAL polygons, then build the `W`.

        Parameters
        ----------
        iterable : iterable
            A collection of of shapes to be cast to PySAL shapes. Must
            support iteration. Can be either Shapely or PySAL shapes.
        sparse : bool
            Generate a `WSP` object. Default is ``False``.
        **kwargs : dict
            Keyword arguments for ``libpysal.weights.Rook``.
        
        Returns
        -------
        w : libpysal.weights.Rook
            A rook-style instance of spatial weights.
        
        See Also
        --------
        
        libpysal.weights.W
        libpysal.weights.WSP
        libpysal.weights.Rook
        
        """

        new_iterable = iter(iterable)
        w = cls(new_iterable, **kwargs)

        if sparse:
            w = WSP.from_W(w)

        return w

    @classmethod
    def from_dataframe(
        cls, df, geom_col="geometry", idVariable=None, ids=None, id_order=None, **kwargs
    ):
<<<<<<< HEAD
        """Construct a weights object from a ``pandas.DataFrame`` with a geometry
        column. This will cast the polygons to PySAL polygons, then build the `W`
=======
        """
        Construct a weights object from a pandas dataframe with a geometry
        column. This will cast the polygons to PySAL polygons, then build the W
>>>>>>> 533229c2
        using ids from the dataframe.

        Parameters
        ----------
        df : pandas.DataFrame
            A ``pandas.DataFrame`` containing geometries to use for spatial weights.
        geom_col : str
            The name of the column in ``df`` that contains the
            geometries. Default is ``'geometry'``.
        idVariable : str
            The name of the column to use as IDs. If nothing is provided, the
            dataframe index is used. Default is ``None``.
        ids : list
            A list of ids to use to index the spatial weights object.
            Order is not respected from this list. Default is ``None``.
        id_order : list
            An ordered list of ids to use to index the spatial weights object. If
            used, the resulting weights object will iterate over results in the
            order of the names provided in this argument. Default is ``None``.
        **kwargs : dict
            Keyword arguments for ``libpysal.weights.Rook``.

        Returns
        -------
        w : w : libpysal.weights.Rook
            A rook-style instance of spatial weights.
        
        See Also
        --------
        
        libpysal.weights.W
        libpysal.weights.Rook
        
        """

        if id_order is not None:
            if id_order is True and ((idVariable is not None) or (ids is not None)):
                # if idVariable is None, we want ids. Otherwise, we want the
                # idVariable column
                id_order = list(df.get(idVariable, ids))
            else:
                id_order = df.get(id_order, ids)
        elif idVariable is not None:
            ids = df.get(idVariable).tolist()
        elif isinstance(ids, str):
            ids = df.get(ids).tolist()
<<<<<<< HEAD

        w = cls.from_iterable(
            df[geom_col].tolist(), ids=ids, id_order=id_order, **kwargs
        )

        return w
=======
        return cls.from_iterable(
            df[geom_col].tolist(), ids=ids, id_order=id_order, **kwargs
        )
>>>>>>> 533229c2

    @classmethod
    def from_xarray(cls, da, z_value=None, coords_labels={}, sparse=False, **kwargs):
        """Construct a weights object from a ``xarray.DataArray``.

        Parameters
        ----------
        da : xarray.DataArray
            Input 2D or 3D DataArray with shape=(z, y, x).
        z_value : {int, str, float}
            Select the z_value of 3D DataArray with multiple layers.
        coords_labels : dict
            Pass dimension labels for coordinates and layers if they do not
            belong to default dimensions, which are (band/time, y/lat, x/lon).
            Default is an empty ``dict``.
            e.g.
            ``dims = {"y_label": "latitude", "x_label": "longitude", "z_label": "year"}``
        sparse : bool
            The type of weight object. Default is ``False``.
            For sparse set to ``True``.
        **kwargs : keyword arguments
            Optional arguments passed when ``sparse=False``.

        Returns
        -------
        w : {libpysal.weights.W, libpysal.weights.WSP}
            An instance of spatial weights class `W` or `WSP`.

        See Also
        --------
        
        libpysal.weights.weights.W
        libpysal.weights.weights.WSP
        
        """

        if sparse:
            w = da2WSP(da, "rook", z_value, coords_labels)
        else:
            w = da2W(da, "rook", z_value, coords_labels, **kwargs)

        return w


class Queen(W):
    """Construct a weights object from a collection of PySAL
    polygons that share at least one vertex.

    Parameters
    ----------
    polygons : list
        A collection of PySAL shapes from which to build weights.
    **kwargs : dict
        Keyword arguments for ``pysal.weights.W``. The parameter ``ids``,
        a list of names to use to build the weights, should be included here.

    See Also
    --------
    
    libpysal.weights.W
    
    """

<<<<<<< HEAD
    def __init__(self, polygons, **kwargs):

        criterion = "queen"
        ids = kwargs.pop("ids", None)
=======
    def __init__(self, polygons, **kw):
        criterion = "queen"
        ids = kw.pop("ids", None)
>>>>>>> 533229c2
        polygons, backup = itertools.tee(polygons)
        first_shape = next(iter(backup))

        if isinstance(first_shape, point_type):
            polygons, vertices = voronoi_frames(get_points_array(polygons))
            polygons = list(polygons.geometry)

        neighbors, ids = _build(polygons, criterion=criterion, ids=ids)

        W.__init__(self, neighbors, ids=ids, **kwargs)

    @classmethod
    def from_shapefile(cls, filepath, idVariable=None, full=False, **kwargs):
        """`Queen` contiguity weights from a polygon shapefile.

        Parameters
        ----------
        filepath : str
            The name of polygon shapefile including the file extension.
        idVariable : str
            The name of the attribute in the shapefile to associate
            with ids in the weights. Default is ``None``.
        full : bool
            Write out the entire path for a shapefile (``True``) or
            only the base of the shapefile without extension (``False``).
            Default is ``False``.
        **kwargs : dict
            Keyword arguments for ``libpysal.weights.Queen``. ``'sparse'``
            should be included here.  If ``True`` return `WSP` instance.
            If ``False`` return `W` instance.

        Returns
        -------
        w : libpysal.weights.Queen
            A queen-style instance of spatial weights.

        Examples
        --------
        
        >>> from libpysal.weights import Queen
        >>> import libpysal
        >>> wq = Queen.from_shapefile(libpysal.examples.get_path("columbus.shp"))
        >>> "%.3f"%wq.pct_nonzero
        '9.829'
        
        >>> wq = Queen.from_shapefile(
        ...     libpysal.examples.get_path("columbus.shp"), "POLYID"
        ... )
        >>> "%.3f"%wq.pct_nonzero
        '9.829'
        
        >>> wq = Queen.from_shapefile(
        ...     libpysal.examples.get_path("columbus.shp"), sparse=True
        ... )
        >>> pct_sp = wq.sparse.nnz *1. / wq.n**2
        >>> "%.3f"%pct_sp
        '0.098'

        Notes
        -----

        `Queen` contiguity defines as neighbors any pair of polygons that share at
        least one vertex in their polygon definitions.

        See Also
        --------
        
        libpysal.weights.W
        libpysal.weights.Queen
        
        """
<<<<<<< HEAD

        sparse = kwargs.pop("sparse", False)

=======
        sparse = kwargs.pop("sparse", False)
>>>>>>> 533229c2
        if idVariable is not None:
            ids = get_ids(filepath, idVariable)
        else:
            ids = None

        w = cls(FileIO(filepath), ids=ids, **kwargs)
        w.set_shapefile(filepath, idVariable=idVariable, full=full)

        if sparse:
            w = w.to_WSP()

        return w

    @classmethod
    def from_iterable(cls, iterable, sparse=False, **kwargs):
        """Construct a weights object from a collection of arbitrary polygons.
        This will cast the polygons to PySAL polygons, then build the `W`.

        Parameters
        ----------
        iterable : iterable
            A collection of of shapes to be cast to PySAL shapes. Must
            support iteration. Can be either Shapely or PySAL shapes.
        sparse : bool
            Generate a `WSP` object. Default is ``False``.
        **kwargs : dict
            Keyword arguments for ``libpysal.weights.Queen``.
        
        Returns
        -------
        w : libpysal.weights.Queen
            A queen-style instance of spatial weights.
        
        See Also
        --------
        
        libpysal.weights.W
        libpysal.weights.WSP
        libpysal.weights.Queen
        
        """

        new_iterable = iter(iterable)
        w = cls(new_iterable, **kwargs)

        if sparse:
            w = WSP.from_W(w)

        return w

    @classmethod
    def from_dataframe(cls, df, geom_col="geometry", **kwargs):
<<<<<<< HEAD
        """Construct a weights object from a ``pandas.DataFrame`` with a geometry
        column. This will cast the polygons to PySAL polygons, then build the `W`
=======
        """
        Construct a weights object from a pandas dataframe with a geometry
        column. This will cast the polygons to PySAL polygons, then build the W
>>>>>>> 533229c2
        using ids from the dataframe.

        Parameters
        ----------
        df : pandas.DataFrame
            A ``pandas.DataFrame`` containing geometries to use for spatial weights.
        geom_col : str
            The name of the column in ``df`` that contains the
            geometries. Default is ``'geometry'``.
        **kwargs : dict
            Keyword arguments for ``libpysal.weights.Queen``.
        
        Returns
        -------
        w : libpysal.weights.Queen
            A queen-style instance of spatial weights.
        
        See Also
        --------
        
        libpysal.weights.W
        libpysal.weights.Queen
        
        """
<<<<<<< HEAD

        idVariable = kwargs.pop("idVariable", None)
        ids = kwargs.pop("ids", None)
        id_order = kwargs.pop("id_order", None)

=======
        idVariable = kwargs.pop("idVariable", None)
        ids = kwargs.pop("ids", None)
        id_order = kwargs.pop("id_order", None)
>>>>>>> 533229c2
        if id_order is not None:
            if id_order is True and ((idVariable is not None) or (ids is not None)):
                # if idVariable is None, we want ids. Otherwise, we want the
                # idVariable column
                ids = list(df.get(idVariable, ids))
                id_order = ids
            elif isinstance(id_order, str):
                ids = df.get(id_order, ids)
                id_order = ids
        elif idVariable is not None:
            ids = df.get(idVariable).tolist()
        elif isinstance(ids, str):
            ids = df.get(ids).tolist()
<<<<<<< HEAD

        w = cls.from_iterable(
            df[geom_col].tolist(), ids=ids, id_order=id_order, **kwargs
        )

=======
        w = cls.from_iterable(
            df[geom_col].tolist(), ids=ids, id_order=id_order, **kwargs
        )
>>>>>>> 533229c2
        return w

    @classmethod
    def from_xarray(cls, da, z_value=None, coords_labels={}, sparse=False, **kwargs):
        """Construct a weights object from a ``xarray.DataArray``.

        Parameters
        ----------
        da : xarray.DataArray
            Input 2D or 3D DataArray with shape=(z, y, x).
        z_value : {int, str, float}
            Select the z_value of 3D DataArray with multiple layers.
        coords_labels : dict
            Pass dimension labels for coordinates and layers if they do not
            belong to default dimensions, which are (band/time, y/lat, x/lon).
            Default is an empty ``dict``.
            e.g.
            ``dims = {"y_label": "latitude", "x_label": "longitude", "z_label": "year"}``
        sparse : bool
            The type of weight object. Default is ``False``.
            For sparse set to ``True``.
        **kwargs : keyword arguments
            Optional arguments passed when ``sparse=False``.

        Returns
        -------
        w : {libpysal.weights.W, libpysal.weights.WSP}
            An instance of spatial weights class `W` or `WSP`.

        See Also
        --------
        
        libpysal.weights.weights.W
        libpysal.weights.weights.WSP
        
        """

        if sparse:
            w = da2WSP(da, "queen", z_value, coords_labels)
        else:
            w = da2W(da, "queen", z_value, coords_labels, **kwargs)
        return w


def Voronoi(points, criterion="rook", clip="ahull", **kwargs):
<<<<<<< HEAD
    """Voronoi weights for a 2-d point set. Points are Voronoi neighbors
    if their polygons share an edge or vertex.
=======
    """
    Voronoi weights for a 2-d point set


    Points are Voronoi neighbors if their polygons share an edge or vertex.

>>>>>>> 533229c2

    Parameters
    ----------
    points : array-like
        An array-like ``(n,2)`` object of coordinates for point locations.
    criterion : str
        The weight criterion, either ``'rook'`` or ``'queen'``. Default is ``'rook'``.
    clip :  : str, shapely.geometry.Polygon
        An overloaded option about how to clip the voronoi cells. Default is ``'ahull'``.
        See ``libpysal.cg.voronoi_frames()`` for more explanation.
    **kwargs : dict
        Keyword arguments to pass to ``libpysal.weights.Voronoi``.

    Returns
    -------
    w : libpysal.weights.Voronoi
        A voronoi-style instance of spatial weights.
    
    Raises
    ------
    ValueError
        An unsupported value of ``criterion`` was passed in.
    
    Examples
    --------
    
    >>> import numpy as np
    >>> from libpysal.weights import Voronoi
    >>> np.random.seed(12345)
    >>> points = np.random.random((5,2))*10 + 10
    >>> w = Voronoi(points)
    >>> w.neighbors
    {0: [2, 3, 4], 1: [2], 2: [0, 1, 4], 3: [0, 4], 4: [0, 2, 3]}
    
    """

    from ..cg.voronoi import voronoi_frames

    region_df, _ = voronoi_frames(points, clip=clip)
<<<<<<< HEAD

=======
>>>>>>> 533229c2
    if criterion.lower() == "queen":
        cls = Queen
    elif criterion.lower() == "rook":
        cls = Rook
    else:
        raise ValueError(
            "Contiguity criterion {} not supported. "
            'Only "rook" and "queen" are supported.'.format(criterion)
        )
<<<<<<< HEAD
=======
    return cls.from_dataframe(region_df, **kwargs)
>>>>>>> 533229c2

    w = cls.from_dataframe(region_df, **kwargs)

    return w


def _from_dataframe(df, **kwargs):
    """Construct Voronoi contiguity weights directly from a dataframe.

    Parameters
    ----------
    df : pandas.DataFrame
        A dataframe containing point geometries for a Voronoi diagram.
    **kwargs : dict
        Keyword arguments to pass to ``libpysal.weights.Voronoi``.

    Returns
    -------
    w : libpysal.weights.Vornoi
        A voronoi-style instance of spatial weights.
    
    Notes
    -----
    
    If ``criterion='rook'``, this is identical to the Delaunay graph for the points.
    
    Raises
    ------
    NotImplementedError
        If the input dataframe is of any other geometry type than ``Point``,
        a ``ValueError`` is caught and raised as a ``NotImplementedError``.
    
    """

    try:
        x, y = df.geometry.x.values, df.geometry.y.values
    except ValueError:
        raise NotImplementedError(
            "Voronoi weights are only"
            " implemented for point geometries. "
            "You may consider using df.centroid."
        )
    coords = numpy.column_stack((x, y))

    w = Voronoi(coords, **kwargs)

    return w


Voronoi.from_dataframe = _from_dataframe


def _build(polygons, criterion="rook", ids=None):
    """This is a developer-facing function to construct a spatial weights object.

    Parameters
    ----------
    polygons : list
        A list of PySAL polygons to use to build contiguity.
    criterion : str
        Option of which kind of contiguity to build, either ``'rook'`` or ``'queen'``.
        Default is ``'rook'``.
    ids : list
        A list of ids to use to index the neighbor dictionary. Default is ``None``.

    Returns
    -------
    neighbor_result : tuple
        The contents are ``(neighbors, ids)``, where ``neighbors`` is
        a dictionary describing contiguity relations and ``ids`` is the
        list of ids used to index that dictionary.
    
    Raises
    ------
    ValueError
        The argument to the ``ids`` parameter contains duplicate entries.
    
    Notes
    -----
    
    This is different from the prior behavior of ``buildContiguity``, which returned an
    actual weights object. Since this just dispatches for the classes above, this returns
    the raw ingredients for a spatial weights object, not the object itself.
    
    """
    if ids and len(ids) != len(set(ids)):
        raise ValueError(
            "The argument to the ids parameter contains duplicate entries."
        )

    wttype = WT_TYPE[criterion.lower()]
    geo = polygons
    if issubclass(type(geo), FileIO):
        # Make sure we read from the beginning of the file.
        geo.seek(0)

    neighbor_data = ContiguityWeightsLists(polygons, wttype=wttype).w

    neighbors = {}

    if ids:
        for key in neighbor_data:
            ida = ids[key]
            if ida not in neighbors:
                neighbors[ida] = set()
            neighbors[ida].update([ids[x] for x in neighbor_data[key]])
        for key in neighbors:
            neighbors[key] = set(neighbors[key])
    else:
        for key in neighbor_data:
            neighbors[key] = set(neighbor_data[key])
<<<<<<< HEAD

    neighbor_result = (
=======
    return (
>>>>>>> 533229c2
        dict(
            list(zip(list(neighbors.keys()), list(map(list, list(neighbors.values())))))
        ),
        ids,
    )
<<<<<<< HEAD

    return neighbor_result
=======
>>>>>>> 533229c2


def buildContiguity(polygons, criterion="rook", ids=None):
    """This is a deprecated function. It builds a contiguity `W` from the
    polygons provided. As such, it is now identical to calling the class
    constructors for `Rook` or `Queen`.
    
    """

<<<<<<< HEAD
    # Warn('This function is deprecated. Please use the Rook or Queen classes', UserWarning)
=======
    It builds a contiguity W from the polygons provided. As such, it is now
    identical to calling the class constructors for Rook or Queen. 
    """
    # Warn('This function is deprecated. Please use the Rook or Queen classes',
    #        UserWarning)
>>>>>>> 533229c2
    if criterion.lower() == "rook":
        return Rook(polygons, ids=ids)
    elif criterion.lower() == "queen":
        return Queen(polygons, ids=ids)
    else:
        raise Exception('Weights criterion "{}" was not found.'.format(criterion))<|MERGE_RESOLUTION|>--- conflicted
+++ resolved
@@ -44,16 +44,10 @@
     
     """
 
-<<<<<<< HEAD
     def __init__(self, polygons, **kwargs):
 
         criterion = "rook"
         ids = kwargs.pop("ids", None)
-=======
-    def __init__(self, polygons, **kw):
-        criterion = "rook"
-        ids = kw.pop("ids", None)
->>>>>>> 533229c2
         polygons, backup = itertools.tee(polygons)
         first_shape = next(iter(backup))
 
@@ -119,13 +113,8 @@
         libpysal.weights.Rook
         
         """
-<<<<<<< HEAD
-
         sparse = kwargs.pop("sparse", False)
 
-=======
-        sparse = kwargs.pop("sparse", False)
->>>>>>> 533229c2
         if idVariable is not None:
             ids = get_ids(filepath, idVariable)
         else:
@@ -180,14 +169,8 @@
     def from_dataframe(
         cls, df, geom_col="geometry", idVariable=None, ids=None, id_order=None, **kwargs
     ):
-<<<<<<< HEAD
         """Construct a weights object from a ``pandas.DataFrame`` with a geometry
         column. This will cast the polygons to PySAL polygons, then build the `W`
-=======
-        """
-        Construct a weights object from a pandas dataframe with a geometry
-        column. This will cast the polygons to PySAL polygons, then build the W
->>>>>>> 533229c2
         using ids from the dataframe.
 
         Parameters
@@ -234,18 +217,12 @@
             ids = df.get(idVariable).tolist()
         elif isinstance(ids, str):
             ids = df.get(ids).tolist()
-<<<<<<< HEAD
 
         w = cls.from_iterable(
             df[geom_col].tolist(), ids=ids, id_order=id_order, **kwargs
         )
 
         return w
-=======
-        return cls.from_iterable(
-            df[geom_col].tolist(), ids=ids, id_order=id_order, **kwargs
-        )
->>>>>>> 533229c2
 
     @classmethod
     def from_xarray(cls, da, z_value=None, coords_labels={}, sparse=False, **kwargs):
@@ -309,16 +286,10 @@
     
     """
 
-<<<<<<< HEAD
     def __init__(self, polygons, **kwargs):
 
         criterion = "queen"
         ids = kwargs.pop("ids", None)
-=======
-    def __init__(self, polygons, **kw):
-        criterion = "queen"
-        ids = kw.pop("ids", None)
->>>>>>> 533229c2
         polygons, backup = itertools.tee(polygons)
         first_shape = next(iter(backup))
 
@@ -390,13 +361,9 @@
         libpysal.weights.Queen
         
         """
-<<<<<<< HEAD
 
         sparse = kwargs.pop("sparse", False)
 
-=======
-        sparse = kwargs.pop("sparse", False)
->>>>>>> 533229c2
         if idVariable is not None:
             ids = get_ids(filepath, idVariable)
         else:
@@ -449,14 +416,8 @@
 
     @classmethod
     def from_dataframe(cls, df, geom_col="geometry", **kwargs):
-<<<<<<< HEAD
         """Construct a weights object from a ``pandas.DataFrame`` with a geometry
         column. This will cast the polygons to PySAL polygons, then build the `W`
-=======
-        """
-        Construct a weights object from a pandas dataframe with a geometry
-        column. This will cast the polygons to PySAL polygons, then build the W
->>>>>>> 533229c2
         using ids from the dataframe.
 
         Parameters
@@ -481,17 +442,11 @@
         libpysal.weights.Queen
         
         """
-<<<<<<< HEAD
 
         idVariable = kwargs.pop("idVariable", None)
         ids = kwargs.pop("ids", None)
         id_order = kwargs.pop("id_order", None)
 
-=======
-        idVariable = kwargs.pop("idVariable", None)
-        ids = kwargs.pop("ids", None)
-        id_order = kwargs.pop("id_order", None)
->>>>>>> 533229c2
         if id_order is not None:
             if id_order is True and ((idVariable is not None) or (ids is not None)):
                 # if idVariable is None, we want ids. Otherwise, we want the
@@ -505,17 +460,11 @@
             ids = df.get(idVariable).tolist()
         elif isinstance(ids, str):
             ids = df.get(ids).tolist()
-<<<<<<< HEAD
 
         w = cls.from_iterable(
             df[geom_col].tolist(), ids=ids, id_order=id_order, **kwargs
         )
 
-=======
-        w = cls.from_iterable(
-            df[geom_col].tolist(), ids=ids, id_order=id_order, **kwargs
-        )
->>>>>>> 533229c2
         return w
 
     @classmethod
@@ -561,17 +510,8 @@
 
 
 def Voronoi(points, criterion="rook", clip="ahull", **kwargs):
-<<<<<<< HEAD
     """Voronoi weights for a 2-d point set. Points are Voronoi neighbors
     if their polygons share an edge or vertex.
-=======
-    """
-    Voronoi weights for a 2-d point set
-
-
-    Points are Voronoi neighbors if their polygons share an edge or vertex.
-
->>>>>>> 533229c2
 
     Parameters
     ----------
@@ -611,10 +551,7 @@
     from ..cg.voronoi import voronoi_frames
 
     region_df, _ = voronoi_frames(points, clip=clip)
-<<<<<<< HEAD
-
-=======
->>>>>>> 533229c2
+
     if criterion.lower() == "queen":
         cls = Queen
     elif criterion.lower() == "rook":
@@ -624,10 +561,6 @@
             "Contiguity criterion {} not supported. "
             'Only "rook" and "queen" are supported.'.format(criterion)
         )
-<<<<<<< HEAD
-=======
-    return cls.from_dataframe(region_df, **kwargs)
->>>>>>> 533229c2
 
     w = cls.from_dataframe(region_df, **kwargs)
 
@@ -739,22 +672,15 @@
     else:
         for key in neighbor_data:
             neighbors[key] = set(neighbor_data[key])
-<<<<<<< HEAD
 
     neighbor_result = (
-=======
-    return (
->>>>>>> 533229c2
         dict(
             list(zip(list(neighbors.keys()), list(map(list, list(neighbors.values())))))
         ),
         ids,
     )
-<<<<<<< HEAD
 
     return neighbor_result
-=======
->>>>>>> 533229c2
 
 
 def buildContiguity(polygons, criterion="rook", ids=None):
@@ -763,16 +689,8 @@
     constructors for `Rook` or `Queen`.
     
     """
-
-<<<<<<< HEAD
     # Warn('This function is deprecated. Please use the Rook or Queen classes', UserWarning)
-=======
-    It builds a contiguity W from the polygons provided. As such, it is now
-    identical to calling the class constructors for Rook or Queen. 
-    """
-    # Warn('This function is deprecated. Please use the Rook or Queen classes',
-    #        UserWarning)
->>>>>>> 533229c2
+
     if criterion.lower() == "rook":
         return Rook(polygons, ids=ids)
     elif criterion.lower() == "queen":

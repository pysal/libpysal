--- conflicted
+++ resolved
@@ -39,9 +39,9 @@
 
     See Also
     --------
-    
+
     libpysal.weights.W
-    
+
     """
 
     def __init__(self, polygons, **kwargs):
@@ -86,13 +86,13 @@
 
         Examples
         --------
-        
+
         >>> from libpysal.weights import Rook
         >>> import libpysal
         >>> wr = Rook.from_shapefile(libpysal.examples.get_path("columbus.shp"), "POLYID")
         >>> "%.3f"%wr.pct_nonzero
         '8.330'
-        
+
         >>> wr = Rook.from_shapefile(
         ...     libpysal.examples.get_path("columbus.shp"), sparse=True
         ... )
@@ -108,10 +108,10 @@
 
         See Also
         --------
-        
+
         libpysal.weights.W
         libpysal.weights.Rook
-        
+
         """
         sparse = kwargs.pop("sparse", False)
 
@@ -142,19 +142,19 @@
             Generate a `WSP` object. Default is ``False``.
         **kwargs : dict
             Keyword arguments for ``libpysal.weights.Rook``.
-        
+
         Returns
         -------
         w : libpysal.weights.Rook
             A rook-style instance of spatial weights.
-        
+
         See Also
         --------
-        
+
         libpysal.weights.W
         libpysal.weights.WSP
         libpysal.weights.Rook
-        
+
         """
 
         new_iterable = iter(iterable)
@@ -175,12 +175,11 @@
 
         Parameters
         ----------
-<<<<<<< HEAD
         df : pandas.DataFrame
             A ``pandas.DataFrame`` containing geometries to use for spatial weights.
-        geom_col : str
+        geom_col : {None, str}
             The name of the column in ``df`` that contains the
-            geometries. Default is ``'geometry'``.
+            geometries. Defaults to the active geometry column.
         idVariable : str
             The name of the column to use as IDs. If nothing is provided, the
             dataframe index is used. Default is ``None``.
@@ -193,48 +192,27 @@
             order of the names provided in this argument. Default is ``None``.
         **kwargs : dict
             Keyword arguments for ``libpysal.weights.Rook``.
-=======
-        df          : DataFrame
-                      a :class: `pandas.DataFrame` containing geometries to use
-                      for spatial weights
-        geom_col    : string
-                      the name of the column in `df` that contains the
-                      geometries. Defaults to active geometry column.
-        idVariable  : string
-                      the name of the column to use as IDs. If nothing is
-                      provided, the dataframe index is used
-        ids         : list
-                      a list of ids to use to index the spatial weights object.
-                      Order is not respected from this list.
-        id_order    : list
-                      an ordered list of ids to use to index the spatial weights
-                      object. If used, the resulting weights object will iterate
-                      over results in the order of the names provided in this
-                      argument. 
->>>>>>> f76d9bb7
 
         Returns
         -------
         w : w : libpysal.weights.Rook
             A rook-style instance of spatial weights.
-        
+
         See Also
         --------
-        
+
         libpysal.weights.W
         libpysal.weights.Rook
-        
+
         """
-<<<<<<< HEAD
-
-=======
+
         if geom_col is None:
             geom_col = df.geometry.name
->>>>>>> f76d9bb7
+
         if id_order is not None:
             if id_order is True and ((idVariable is not None) or (ids is not None)):
-                # if idVariable is None, we want ids. Otherwise, we want the
-                # idVariable column
+                # if ``idVariable`` is ``None``, we want ids.
+                # Otherwise, we want the ``idVariable`` column.
                 id_order = list(df.get(idVariable, ids))
             else:
                 id_order = df.get(id_order, ids)
@@ -278,20 +256,17 @@
 
         See Also
         --------
-        
+
         libpysal.weights.weights.W
         libpysal.weights.weights.WSP
-        
+
         """
 
         if sparse:
             w = da2WSP(da, "rook", z_value, coords_labels)
         else:
             w = da2W(da, "rook", z_value, coords_labels, **kwargs)
-<<<<<<< HEAD
-
-=======
->>>>>>> f76d9bb7
+
         return w
 
 
@@ -309,9 +284,9 @@
 
     See Also
     --------
-    
+
     libpysal.weights.W
-    
+
     """
 
     def __init__(self, polygons, **kwargs):
@@ -356,19 +331,19 @@
 
         Examples
         --------
-        
+
         >>> from libpysal.weights import Queen
         >>> import libpysal
         >>> wq = Queen.from_shapefile(libpysal.examples.get_path("columbus.shp"))
         >>> "%.3f"%wq.pct_nonzero
         '9.829'
-        
+
         >>> wq = Queen.from_shapefile(
         ...     libpysal.examples.get_path("columbus.shp"), "POLYID"
         ... )
         >>> "%.3f"%wq.pct_nonzero
         '9.829'
-        
+
         >>> wq = Queen.from_shapefile(
         ...     libpysal.examples.get_path("columbus.shp"), sparse=True
         ... )
@@ -384,10 +359,10 @@
 
         See Also
         --------
-        
+
         libpysal.weights.W
         libpysal.weights.Queen
-        
+
         """
 
         sparse = kwargs.pop("sparse", False)
@@ -419,19 +394,19 @@
             Generate a `WSP` object. Default is ``False``.
         **kwargs : dict
             Keyword arguments for ``libpysal.weights.Queen``.
-        
+
         Returns
         -------
         w : libpysal.weights.Queen
             A queen-style instance of spatial weights.
-        
+
         See Also
         --------
-        
+
         libpysal.weights.W
         libpysal.weights.WSP
         libpysal.weights.Queen
-        
+
         """
 
         new_iterable = iter(iterable)
@@ -443,71 +418,41 @@
         return w
 
     @classmethod
-<<<<<<< HEAD
-    def from_dataframe(cls, df, geom_col="geometry", **kwargs):
+    def from_dataframe(cls, df, geom_col=None, **kwargs):
         """Construct a weights object from a ``pandas.DataFrame`` with a geometry
         column. This will cast the polygons to PySAL polygons, then build the `W`
-=======
-    def from_dataframe(cls, df, geom_col=None, **kwargs):
-        """
-        Construct a weights object from a pandas dataframe with a geometry
-        column. This will cast the polygons to PySAL polygons, then build the W
->>>>>>> f76d9bb7
         using ids from the dataframe.
 
         Parameters
         ----------
-<<<<<<< HEAD
         df : pandas.DataFrame
             A ``pandas.DataFrame`` containing geometries to use for spatial weights.
-        geom_col : str
+        geom_col : {None, str}
             The name of the column in ``df`` that contains the
-            geometries. Default is ``'geometry'``.
+            geometries. Defaults to the active geometry column.
         **kwargs : dict
             Keyword arguments for ``libpysal.weights.Queen``.
-        
+
         Returns
         -------
         w : libpysal.weights.Queen
             A queen-style instance of spatial weights.
-        
-=======
-        df          : DataFrame
-                      a :class: `pandas.DataFrame` containing geometries to use
-                      for spatial weights
-        geom_col    : string
-                      the name of the column in `df` that contains the
-                      geometries. Defaults to active geometry column
-        idVariable  : string
-                      the name of the column to use as IDs. If nothing is
-                      provided, the dataframe index is used
-        ids         : list
-                      a list of ids to use to index the spatial weights object.
-                      Order is not respected from this list.
-        id_order    : list
-                      an ordered list of ids to use to index the spatial weights
-                      object. If used, the resulting weights object will iterate
-                      over results in the order of the names provided in this
-                      argument. 
-
->>>>>>> f76d9bb7
+
         See Also
         --------
-        
+
         libpysal.weights.W
         libpysal.weights.Queen
-        
+
         """
 
         idVariable = kwargs.pop("idVariable", None)
         ids = kwargs.pop("ids", None)
         id_order = kwargs.pop("id_order", None)
-<<<<<<< HEAD
-
-=======
+
         if geom_col is None:
             geom_col = df.geometry.name
->>>>>>> f76d9bb7
+
         if id_order is not None:
             if id_order is True and ((idVariable is not None) or (ids is not None)):
                 # if idVariable is None, we want ids. Otherwise, we want the
@@ -557,10 +502,10 @@
 
         See Also
         --------
-        
+
         libpysal.weights.weights.W
         libpysal.weights.weights.WSP
-        
+
         """
 
         if sparse:
@@ -590,15 +535,15 @@
     -------
     w : libpysal.weights.Voronoi
         A voronoi-style instance of spatial weights.
-    
+
     Raises
     ------
     ValueError
         An unsupported value of ``criterion`` was passed in.
-    
+
     Examples
     --------
-    
+
     >>> import numpy as np
     >>> from libpysal.weights import Voronoi
     >>> np.random.seed(12345)
@@ -606,7 +551,7 @@
     >>> w = Voronoi(points)
     >>> w.neighbors
     {0: [2, 3, 4], 1: [2], 2: [0, 1, 4], 3: [0, 4], 4: [0, 2, 3]}
-    
+
     """
 
     from ..cg.voronoi import voronoi_frames
@@ -642,18 +587,18 @@
     -------
     w : libpysal.weights.Vornoi
         A voronoi-style instance of spatial weights.
-    
+
     Notes
     -----
-    
+
     If ``criterion='rook'``, this is identical to the Delaunay graph for the points.
-    
+
     Raises
     ------
     NotImplementedError
         If the input dataframe is of any other geometry type than ``Point``,
         a ``ValueError`` is caught and raised as a ``NotImplementedError``.
-    
+
     """
 
     try:
@@ -693,19 +638,19 @@
         The contents are ``(neighbors, ids)``, where ``neighbors`` is
         a dictionary describing contiguity relations and ``ids`` is the
         list of ids used to index that dictionary.
-    
+
     Raises
     ------
     ValueError
         The argument to the ``ids`` parameter contains duplicate entries.
-    
+
     Notes
     -----
-    
+
     This is different from the prior behavior of ``buildContiguity``, which returned an
     actual weights object. Since this just dispatches for the classes above, this returns
     the raw ingredients for a spatial weights object, not the object itself.
-    
+
     """
     if ids and len(ids) != len(set(ids)):
         raise ValueError(
@@ -748,7 +693,7 @@
     """This is a deprecated function. It builds a contiguity `W` from the
     polygons provided. As such, it is now identical to calling the class
     constructors for `Rook` or `Queen`.
-    
+
     """
     # Warn('This function is deprecated. Please use the Rook or Queen classes', UserWarning)
 

--- conflicted
+++ resolved
@@ -971,16 +971,12 @@
     >>> gdf = gpd.read_file(libpysal.examples.get_path("columbus.shp"))
     >>> polyids = gdf["POLYID"]
     >>> polyids[:5]
-<<<<<<< HEAD
-    [1, 2, 3, 4, 5]
-=======
     0    1
     1    2
     2    3
     3    4
     4    5
     Name: POLYID, dtype: int64
->>>>>>> de43bd13
     
     """
 

from ..io.fileio import FileIO as psopen
from .weights import W, WSP
from .set_operations import w_subset
from ..common import requires

from collections import defaultdict
import copy
from itertools import tee
import numbers
import os
from warnings import warn

import numpy as np
import scipy
from scipy import sparse
from scipy.spatial import KDTree
import scipy.spatial

try:
    import geopandas as gpd
except ImportError:
    warn("Geopandas not available. Some functionality will be disabled.")

__all__ = [
    "lat2W",
    "block_weights",
    "comb",
    "order",
    "higher_order",
    "shimbel",
    "remap_ids",
    "full2W",
    "full",
    "WSP2W",
    "insert_diagonal",
    "fill_diagonal",
    "get_ids",
    "get_points_array_from_shapefile",
    "min_threshold_distance",
    "lat2SW",
    "w_local_cluster",
    "higher_order_sp",
    "hexLat2W",
    "neighbor_equality",
    "attach_islands",
    "nonplanar_neighbors",
    "fuzzy_contiguity",
]


KDTREE_TYPES = [scipy.spatial.KDTree, scipy.spatial.cKDTree]


def hexLat2W(nrows=5, ncols=5, **kwargs):
    """Create a `W` object for a hexagonal lattice.

    Parameters
    ----------
    nrows : int
        The number of rows.
    ncols : int
        The number of columns.
    **kwargs : dict
        Optional keyword arguments for ``libpysal.weights.W``.

    Returns
    -------
    w : libpysal.weights.W
        An instance of spatial weights, `W`.

    Notes
    -----
    
    Observations are row ordered with the first :math:`k` observations being
    in row 0, the next :math:`k` in row 1, and so on. Construction is based
    on shifting every other column of a regular lattice down 1/2 of a cell.

    Examples
    --------
    
    >>> from libpysal.weights import lat2W, hexLat2W
    >>> w = lat2W()
    >>> w.neighbors[1]
    [0, 6, 2]
    >>> w.neighbors[21]
    [16, 20, 22]
    >>> wh = hexLat2W()
    >>> wh.neighbors[1]
    [0, 6, 2, 5, 7]
    >>> wh.neighbors[21]
    [16, 20, 22]
    
    """

    if nrows == 1 or ncols == 1:
        print("Hexagon lattice requires at least 2 rows and columns.")
        print("Returning a linear contiguity structure.")
        return lat2W(nrows, ncols)

    n = nrows * ncols
    rid = [i // ncols for i in range(n)]
    cid = [i % ncols for i in range(n)]
    r1 = nrows - 1
    c1 = ncols - 1

    w = lat2W(nrows, ncols).neighbors

    for i in range(n):
        odd = cid[i] % 2

        if odd:
            if rid[i] < r1:  # odd col index above last row
                # new sw neighbor
                if cid[i] > 0:
                    j = i + ncols - 1
                    w[i] = w.get(i, []) + [j]
                # new se neighbor
                if cid[i] < c1:
                    j = i + ncols + 1
                    w[i] = w.get(i, []) + [j]

        else:  # even col
            # nw
            jnw = [i - ncols - 1]
            # ne
            jne = [i - ncols + 1]
            if rid[i] > 0:
                w[i]
                if cid[i] == 0:
                    w[i] = w.get(i, []) + jne
                elif cid[i] == c1:
                    w[i] = w.get(i, []) + jnw
                else:
                    w[i] = w.get(i, []) + jne
                    w[i] = w.get(i, []) + jnw

    w = W(w, **kwargs)

    return W(w, **kwargs)


def lat2W(nrows=5, ncols=5, rook=True, id_type="int", **kwargs):
    """Create a `W` object for a regular lattice.

    Parameters
    ----------
    nrows : int
        The number of rows.
    ncols : int
        The number of columns.
    rook : bool
        The type of contiguity. Default is `Rook`. For `Queen` set to ``False``.
    id_type : str
        The type of IDs to use in the final `W` object. The options are as
        follows with ``'int'`` being the default.

        * ``'int'`` -- ``(0, 1, 2, ...)``
        * ``'float'`` -- ``(0.0, 1.0, 2.0, ...)``
        * ``'string'`` -- ``('id0', 'id1', 'id2', ...)``

    **kwargs : dict
        Optional keyword arguments for ``libpysal.weights.W``.

    Returns
    -------
    w : libpysal.weights.W
        An instance of spatial weights, `W`.

    Notes
    -----
    
    Observations are row ordered with the first :math:`k` observations being
    in row 0, the next :math:`k` in row 1, and so on.

    Examples
    --------

    >>> from libpysal.weights import lat2W
    >>> w9 = lat2W(3,3)
    >>> "%.3f"%w9.pct_nonzero
    '29.630'
    >>> w9[0] == {1: 1.0, 3: 1.0}
    True
    >>> w9[3] == {0: 1.0, 4: 1.0, 6: 1.0}
    True
    
    """

    n = nrows * ncols
    r1 = nrows - 1
    c1 = ncols - 1
    rid = [i // ncols for i in range(n)]  # must be floor!
    cid = [i % ncols for i in range(n)]
    w = {}
    r = below = 0

    for i in range(n - 1):

        if rid[i] < r1:
            below = rid[i] + 1
            r = below * ncols + cid[i]
            w[i] = w.get(i, []) + [r]
            w[r] = w.get(r, []) + [i]
        if cid[i] < c1:
            right = cid[i] + 1
            c = rid[i] * ncols + right
            w[i] = w.get(i, []) + [c]
            w[c] = w.get(c, []) + [i]
        if not rook:
            # southeast bishop
            if cid[i] < c1 and rid[i] < r1:
                r = (rid[i] + 1) * ncols + 1 + cid[i]
                w[i] = w.get(i, []) + [r]
                w[r] = w.get(r, []) + [i]
            # southwest bishop
            if cid[i] > 0 and rid[i] < r1:
                r = (rid[i] + 1) * ncols - 1 + cid[i]
                w[i] = w.get(i, []) + [r]
                w[r] = w.get(r, []) + [i]

    neighbors = {}
    weights = {}

    for key in w:
        weights[key] = [1.0] * len(w[key])
    ids = list(range(n))

    if id_type == "string":
        ids = ["id" + str(i) for i in ids]
    elif id_type == "float":
        ids = [i * 1.0 for i in ids]

    if id_type == "string" or id_type == "float":
        id_dict = dict(list(zip(list(range(n)), ids)))
        alt_w = {}
        alt_weights = {}
        for i in w:
            values = [id_dict[j] for j in w[i]]
            key = id_dict[i]
            alt_w[key] = values
            alt_weights[key] = weights[i]
        w = alt_w
        weights = alt_weights

    w = W(w, weights, ids=ids, id_order=ids[:], **kwargs)

    return w


def block_weights(regimes, ids=None, sparse=False, **kwargs):
    """Construct spatial weights for regime neighbors. Block contiguity structures
    are relevant when defining neighbor relations based on membership in a regime.
    For example, all counties belonging to the same state could be defined as
    neighbors, in an analysis of all counties in the US.

    Parameters
    ----------
    regimes : {list, numpy.ndarray}
        The ids of the regime to which an observation belongs.
    ids : {list, numpy.ndarray}
        An ordered sequence of IDs for the observations.
    sparse : bool
        If ``True`` return `WSP` instance, otherwise return `W` instance
        (``False``). Default is ``False``.
    **kwargs : dict
        Optional keyword arguments for ``libpysal.weights.W``.

    Returns
    -------
    w : {libpysal.weights.W, libpysal.weights.WSP}
        An instance of spatial weights (`W`), or a thin version (`WSP`).

    Examples
    --------
    
    >>> from libpysal.weights import block_weights
    >>> import numpy as np
    >>> regimes = np.ones(25)
    >>> regimes[range(10,20)] = 2
    >>> regimes[range(21,25)] = 3
    >>> regimes
    array([1., 1., 1., 1., 1., 1., 1., 1., 1., 1., 2., 2., 2., 2., 2., 2., 2.,
           2., 2., 2., 1., 3., 3., 3., 3.])
    
    >>> w = block_weights(regimes)
    >>> w.weights[0]
    [1.0, 1.0, 1.0, 1.0, 1.0, 1.0, 1.0, 1.0, 1.0, 1.0]
    
    >>> w.neighbors[0]
    [1, 2, 3, 4, 5, 6, 7, 8, 9, 20]
    
    >>> regimes = ['n','n','s','s','e','e','w','w','e']
    >>> n = len(regimes)
    >>> w = block_weights(regimes)
    >>> w.neighbors == {0: [1], 1: [0], 2: [3], 3: [2], 4: [5, 8], 5: [4, 8], 6: [7], 7: [6], 8: [4, 5]}
    True
    
    """

    rids = np.unique(regimes)
    neighbors = {}
    NPNZ = np.nonzero
    regimes = np.array(regimes)

    for rid in rids:
        members = NPNZ(regimes == rid)[0]
        for member in members:
            neighbors[member] = members[NPNZ(members != member)[0]].tolist()

    w = W(neighbors, **kwargs)

    if ids is not None:
        w.remap_ids(ids)

    if sparse:
        w = WSP(w.sparse, id_order=ids)

    return w


def comb(items, n=None):
    """Combinations of size :math:`n` taken from items.

    Parameters
    ----------
    items : list
        The items to be drawn from.
    n : int
        The size of combinations to take from items.

    Yields
    ------
    vc : generator
        The combinations of size :math:`n` taken from items.
    
    Examples
    --------
    
    >>> x = range(4)
    >>> for c in comb(x, 2):
    ...     print(c)
    [0, 1]
    [0, 2]
    [0, 3]
    [1, 2]
    [1, 3]
    [2, 3]

    """

    items = list(items)

    if n is None:
        n = len(items)

    for i in list(range(len(items))):
        v = items[i : i + 1]

        if n == 1:
            vc = v
            yield vc
        else:
            rest = items[i + 1 :]
            for c in comb(rest, n - 1):
                vc = v + c
                yield vc


def order(w, kmax=3):
    """Determine the non-redundant order of contiguity up to a specific order.

    Parameters
    ----------
    w : libpysal.weights.W
        An instance of spatial weights, `W`.
    kmax : int
        The maximum order of contiguity. Default is ``3``.

    Returns
    -------
    info : dict
        The observation ID are the keys and the values are lists of contiguity
        orders with a -1 in the :math:`i`-th position.

    Notes
    -----
    
    Implements the algorithm in :cite:`Anselin1996b`.

    Examples
    --------
    
    >>> from libpysal.weights import order, Rook
    >>> import libpysal
    >>> w = Rook.from_shapefile(libpysal.examples.get_path('10740.shp'))
    The weights matrix is not fully connected: 
    There are 2 disconnected components.
    There is 1 island with id: 163.
    
    >>> w3 = order(w, kmax = 3)
    >>> w3[1][0:5]
    [1, -1, 1, 2, 1]

    """

    ids = w.id_order
    info = {}

    for id_ in ids:
        s = [0] * w.n
        s[ids.index(id_)] = -1

        for j in w.neighbors[id_]:
            s[ids.index(j)] = 1

        k = 1
        while k < kmax:
            knext = k + 1
            if s.count(k):
                # get neighbors of order k
                js = [ids[j] for j, val in enumerate(s) if val == k]
                # get first order neighbors for order k neighbors
                for j in js:
                    next_neighbors = w.neighbors[j]
                    for neighbor in next_neighbors:
                        nid = ids.index(neighbor)
                        if s[nid] == 0:
                            s[nid] = knext
            k = knext
        info[id_] = s

    return info


def higher_order(w, k=2, **kwargs):
    """Contiguity weights object of order :math:`k`.

    Parameters
    ----------
    w : libpysal.weights.W
        An instance of spatial weights, `W`.
    k : int
        The order of contiguity. Default is ``2``.
    **kwargs : dict
        Optional keyword arguments for ``libpysal.weights.W``.

    Returns
    -------
    w : libpysal.weights.W
        An instance of spatial weights, `W`.

    Notes
    -----
    
    Proper higher order neighbors are returned such that :math:`i` and :math:`j`
    are :math:`k`-order neighbors if and only if ('iff') the shortest path from
    :math:`i`-:math:`j` is of length :math:`k`.

    Examples
    --------
    
    >>> from libpysal.weights import lat2W, higher_order
    >>> w10 = lat2W(10, 10)
    >>> w10_2 = higher_order(w10, 2)
    >>> w10_2[0] ==  {2: 1.0, 11: 1.0, 20: 1.0}
    True
    
    >>> w5 = lat2W()
    >>> w5[0] ==  {1: 1.0, 5: 1.0}
    True
    
    >>> w5[1] == {0: 1.0, 2: 1.0, 6: 1.0}
    True
    
    >>> w5_2 = higher_order(w5,2)
    >>> w5_2[0] == {10: 1.0, 2: 1.0, 6: 1.0}
    True
    
    """

    w = higher_order_sp(w, k, **kwargs)

    return w


<<<<<<< HEAD
def higher_order_sp(w, k=2, shortest_path=True, diagonal=False, **kwargs):
    """Contiguity weights for either a `WSP` or `W` for order :math:`k`.

    Parameters
    ----------
    w : {libpysal.weights.W, libpysal.weights.WSP, scipy.sparse.csr_instance}
        A sparse matrix or spatial weights object.
    k : int
        The order of contiguity. Default is ``2``.
    shortest_path : bool
        Set to ``True`` to define :math:`i,j` are :math:`k`-order neighbors if the
        shortest path for :math:`i,j` is :math:`k`. Set to ``False`` to define
        :math:`i,j` and :math:`k`-order neighbors if there is a path from
        :math:`i,j` of length :math:`k`. Default is ``True``.
    diagonal : bool
        Set to ``True`` to keep :math:`k`-order :math:`(i,j)` joins when :math:`i==j`.
        Set to ``False`` to remove :math:`k`-order :math:`(i,j)` joins when :math:`i==j`.
        Default is ``False``.
    **kwargs : dict
        Optional keyword arguments for ``libpysal.weights.W``.

    Returns
    -------
    wk : {libpysal.weights.W, libpysal.weights.WSP}
        WSP, type matches type of w argument

    Raises
    ------
    ValueError
        The input `W` weights are not binary.
    ValueError
        The input ``scipy.sparse.csr_instance`` weights are not binary.
    TypeError
        The input weights are in the correct format and/or are not binary.
    
    Notes
    -----
    
    Lower order contiguities are removed.
=======
def higher_order_sp(w, k=2, shortest_path=True, diagonal=False, lower_order=False, **kwargs):
    """
    Contiguity weights for either a sparse W or W for order k.

    Parameters
    ----------
    w             : W
		            sparse_matrix, spatial weights object or
		            scipy.sparse.csr.csr_instance
    k             : int
                    Order of contiguity
    shortest_path : boolean
                    True: i,j and k-order neighbors if the
                    shortest path for i,j is k.
                    False: i,j are k-order neighbors if there
                    is a path from i,j of length k.
    diagonal      : boolean
                    True:  keep k-order (i,j) joins when i==j
                    False: remove k-order (i,j) joins when i==j
    lower_order   : boolean
                    True: include lower order contiguities
                    False: return only weights of order k
    **kwargs      : keyword arguments
                    optional arguments for :class:`pysal.weights.W`

    Returns
    -------
    wk : W
	     WSP, type matches type of w argument

>>>>>>> db733f46

    Examples
    --------

    >>> from libpysal.weights import lat2W, higher_order_sp
    >>> w25 = lat2W(5,5)
    >>> w25.n
    25
    
    >>> w25[0] == {1: 1.0, 5: 1.0}
    True
    
    >>> w25_2 = higher_order_sp(w25, 2)
    >>> w25_2[0] == {10: 1.0, 2: 1.0, 6: 1.0}
    True
    
    >>> w25_2 = higher_order_sp(w25, 2, diagonal=True)
    >>> w25_2[0] ==  {0: 1.0, 10: 1.0, 2: 1.0, 6: 1.0}
    True
    
    >>> w25_3 = higher_order_sp(w25, 3)
    >>> w25_3[0] == {15: 1.0, 3: 1.0, 11: 1.0, 7: 1.0}
    True
    
    >>> w25_3 = higher_order_sp(w25, 3, shortest_path=False)
    >>> w25_3[0] == {1: 1.0, 3: 1.0, 5: 1.0, 7: 1.0, 11: 1.0, 15: 1.0}
    True
    >>> w25_3 = higher_order_sp(w25, 3, lower_order=True)
    >>> w25_3[0] == {5: 1.0, 7: 1.0, 11: 1.0, 2: 1.0, 15: 1.0, 6: 1.0, 10: 1.0, 1: 1.0, 3: 1.0}
    True

    """

    id_order = None

    if issubclass(type(w), W) or isinstance(w, W):
        if np.unique(np.hstack(list(w.weights.values()))) == np.array([1.0]):
            id_order = w.id_order
            w = w.sparse
        else:
            raise ValueError("Weights are not binary (0,1).")
    elif scipy.sparse.isspmatrix_csr(w):
        if not np.unique(w.data) == np.array([1.0]):
            raise ValueError(
                "Sparse weights matrix is not binary (0,1) weights matrix."
            )
    else:
        raise TypeError(
            "Weights provided are neither a binary 'W' object nor "
            "a 'scipy.sparse.csr_matrix'."
        )

<<<<<<< HEAD
    wk = w ** k
=======
    if lower_order:
        wk = sum(map(lambda x: w ** x, range(2, k + 1)))
        shortest_path = False
    else:
        wk = w**k

>>>>>>> db733f46
    rk, ck = wk.nonzero()
    sk = set(zip(rk, ck))

    if shortest_path:
        for j in range(1, k):
            wj = w ** j
            rj, cj = wj.nonzero()
            sj = set(zip(rj, cj))
            sk.difference_update(sj)

    if not diagonal:
        sk = set([(i, j) for i, j in sk if i != j])

    if id_order:
        d = dict([(i, []) for i in id_order])
        for pair in sk:
            k, v = pair
            k = id_order[k]
            v = id_order[v]
            d[k].append(v)

        wk = W(neighbors=d, **kwargs)

        return wk

    else:
        d = {}
        for pair in sk:
            k, v = pair
            if k in d:
                d[k].append(v)
            else:
                d[k] = [v]

        wk = WSP(W(neighbors=d, **kwargs).sparse)

        return wk


def w_local_cluster(w):
    r"""Local clustering coefficients for each unit as a node in a graph.

    Parameters
    ----------
    w : libpysal.weights.W
        An instance of spatial weights, `W`.

    Returns
    -------
    c : numpy.ndarray
        An array of local clustering coefficients with
        dimensions :math:`(\mathtt{w}.n,1)`.

    Notes
    -----

    The local clustering coefficient :math:`c_i` quantifies how close the
    neighbors of observation :math:`i` are to being a clique:

    .. math::

       c_i = | \{w_{j,k}\} |/ (k_i(k_i - 1)): j,k \in N_i

    where :math:`N_i` is the set of neighbors to :math:`i`,
    :math:`k_i = |N_i|` and :math:`\{w_{j,k}\}` is the set
    of non-zero elements of the weights between pairs in
    :math:`N_i` :cite:`Watts1998`.

    Examples
    --------
    
    >>> from libpysal.weights import lat2W, w_local_cluster
    >>> w = lat2W(3,3, rook=False)
    >>> w_local_cluster(w)
    array([[1.        ],
           [0.6       ],
           [1.        ],
           [0.6       ],
           [0.42857143],
           [0.6       ],
           [1.        ],
           [0.6       ],
           [1.        ]])

    """

    c = np.zeros((w.n, 1), float)
    w.transformation = "b"
    for i, id in enumerate(w.id_order):
        ki = max(w.cardinalities[id], 1)  # deal with islands
        Ni = w.neighbors[id]
        wi = w_subset(w, Ni).full()[0]
        c[i] = wi.sum() / (ki * (ki - 1))
    return c


def shimbel(w):
    """Find the Shimbel matrix for first order contiguity matrix.

    Parameters
    ----------
    w : libpysal.weights.W
        An instance of spatial weights, `W`.

    Returns
    -------

    info : list
        A list of lists; one list for each observation which stores
        the shortest order between it and each of the other observations.

    Examples
    --------
    
    >>> from libpysal.weights import lat2W, shimbel
    >>> w5 = lat2W()
    >>> w5_shimbel = shimbel(w5)
    >>> w5_shimbel[0][24]
    8
    
    >>> w5_shimbel[0][0:4]
    [-1, 1, 2, 3]
    
    """

    info = {}
    ids = w.id_order

    for i in ids:
        s = [0] * w.n
        s[ids.index(i)] = -1

        for j in w.neighbors[i]:
            s[ids.index(j)] = 1

        k = 1
        flag = s.count(0)
        while flag:
            p = -1
            knext = k + 1
            for j in range(s.count(k)):
                neighbor = s.index(k, p + 1)
                p = neighbor
                next_neighbors = w.neighbors[ids[p]]
                for neighbor in next_neighbors:
                    nid = ids.index(neighbor)
                    if s[nid] == 0:
                        s[nid] = knext
            k = knext
            flag = s.count(0)
        info[i] = s

    return info


def full(w):
    """Generate a full ``numpy.ndarray``.

    Parameters
    ----------
    w : libpysal.weights.W
        An instance of spatial weights, `W`.

    Returns
    -------
    (fullw, keys) : tuple
        The first element is the full ``numpy.ndarray`` and the second element
        is a list of keys that are the ids associated with each row in the array.

    Examples
    --------
    >>> from libpysal.weights import W, full
    >>> neighbors = {'first':['second'],'second':['first','third'],'third':['second']}
    >>> weights = {'first':[1],'second':[1,1],'third':[1]}
    >>> w = W(neighbors, weights)
    >>> wf, ids = full(w)
    >>> wf
    array([[0., 1., 0.],
           [1., 0., 1.],
           [0., 1., 0.]])
    
    >>> ids
    ['first', 'second', 'third']
    
    """

    fullw, keys = w.full()

    return fullw, keys


def full2W(m, ids=None, **kwargs):
    """Create a PySAL `W` object from a full array.

    Parameters
    ----------
    m : ``numpy.ndarray``.
        An :math:`n`x:math:`n` array with the full weights matrix.
    ids : list
        User ids assumed to be aligned with ``m``. Default is ``None``.
    **kwargs : dict
        Optional keyword arguments for ``libpysal.weights.W``.
    
    Raises
    ------
    ValueError
        The input array, ``m``, is not square.
    
    Returns
    -------
    w : libpysal.weights.W
        An instance of spatial weights, `W`.

    Examples
    --------
    
    >>> from libpysal.weights import full2W
    >>> import numpy as np

    Create an array of zeros

    >>> a = np.zeros((4, 4))

    For loop to fill it with random numbers

    >>> for i in range(len(a)):
    ...     for j in range(len(a[i])):
    ...         if i!=j:
    ...             a[i, j] = np.random.random(1)

    Create W object

    >>> w = full2W(a)
    >>> w.full()[0] == a
    array([[ True,  True,  True,  True],
           [ True,  True,  True,  True],
           [ True,  True,  True,  True],
           [ True,  True,  True,  True]])

    Create list of user ids

    >>> ids = ['myID0', 'myID1', 'myID2', 'myID3']
    >>> w = full2W(a, ids=ids)
    >>> w.full()[0] == a
    array([[ True,  True,  True,  True],
           [ True,  True,  True,  True],
           [ True,  True,  True,  True],
           [ True,  True,  True,  True]])
    """

    if m.shape[0] != m.shape[1]:
        raise ValueError("Your array is not square.")

    neighbors, weights = {}, {}

    for i in range(m.shape[0]):
        row = m[i]

        if ids:
            i = ids[i]

        ngh = list(row.nonzero()[0])
        weights[i] = list(row[ngh])
        ngh = list(ngh)

        if ids:
            ngh = [ids[j] for j in ngh]

        neighbors[i] = ngh

    w = W(neighbors, weights, id_order=ids, **kwargs)

    return w


def WSP2W(wsp, **kwargs):
    """Convert a PySAL `WSP` object (thin weights matrix) to a PySAL `W` object.

    Parameters
    ----------
    wsp : libpysal.weights.WSP
        An instance of sparse spatial weights, `W`.
    **kwargs : dict
        Optional keyword arguments for ``libpysal.weights.W``.

    Returns
    -------
    w : libpysal.weights.W
        An instance of spatial weights, `W`.

    Examples
    --------
    
    >>> from libpysal.weights import lat2W, WSP, WSP2W

    Build a 10x10 scipy.sparse matrix for a rectangular 2x5 region of cells
    (rook contiguity), then construct a PySAL sparse weights object (wsp).

    >>> sp = lat2SW(2, 5)
    >>> wsp = WSP(sp)
    >>> wsp.n
    10
    
    >>> wsp.sparse[0].todense()
    matrix([[0, 1, 0, 0, 0, 1, 0, 0, 0, 0]], dtype=int8)

    Convert this sparse weights object to a standard PySAL weights object.

    >>> w = WSP2W(wsp)
    >>> w.n
    10
    
    >>> print(w.full()[0][0])
    [0. 1. 0. 0. 0. 1. 0. 0. 0. 0.]

    """

    wsp.sparse
    indices = wsp.sparse.indices
    data = wsp.sparse.data
    indptr = wsp.sparse.indptr
    id_order = wsp.id_order

    if id_order:
        # replace indices with user IDs
        indices = [id_order[i] for i in indices]
    else:
        id_order = list(range(wsp.n))

    neighbors, weights = {}, {}
    start = indptr[0]

    for i in range(wsp.n):
        oid = id_order[i]
        end = indptr[i + 1]
        neighbors[oid] = indices[start:end]
        weights[oid] = data[start:end]
        start = end

    ids = copy.copy(wsp.id_order)
    w = W(neighbors, weights, ids, **kwargs)
    w._sparse = copy.deepcopy(wsp.sparse)
    w._cache["sparse"] = w._sparse

    return w


def insert_diagonal(w, val=1.0, wsp=False):
    warn("This function is deprecated. Use fill_diagonal instead.")
    return fill_diagonal(w, val=val, wsp=wsp)


def fill_diagonal(w, val=1.0, wsp=False):
    """Returns a new weights object with values inserted along the main diagonal.

    Parameters
    ----------
    w : libpysal.weights.W
        An instance of spatial weights, `W`.
    val : {float, int, array_like}
        Defines the value(s) to which the weights matrix diagonal should
        be set. If a constant is passed then each element along the
        diagonal will get this value (default is ``1.0``). An array of length
        ``w.n`` can be passed to set explicit values to each element along
        the diagonal (assumed to be in the same order as ``w.id_order``).
    wsp : bool
        If ``True`` return a thin weights object of the type `WSP`, if ``False``
        return the standard `W` object. Default is ``False``.

    Raises
    ------
    ValueError
        The shape of the spatial weights object and the
        length of the diagonal are not equivalent.
    ValueError
        The input value for the diagonal is not valid.
    
    Returns
    -------
    w_out : libpysal.weights.W
        An instance of spatial weights, `W`.

    Examples
    --------
    
    >>> from libpysal.weights import lat2W
    >>> import numpy as np

    Build a basic rook weights matrix, which has zeros on the diagonal, then
    insert ones along the diagonal.

    >>> w = lat2W(5, 5, id_type='string')
    >>> w_const = insert_diagonal(w)
    >>> w['id0'] ==  {'id5': 1.0, 'id1': 1.0}
    True
    
    >>> w_const['id0'] == {'id5': 1.0, 'id0': 1.0, 'id1': 1.0}
    True

    Insert different values along the main diagonal.

    >>> diag = np.arange(100, 125)
    >>> w_var = insert_diagonal(w, diag)
    >>> w_var['id0'] == {'id5': 1.0, 'id0': 100.0, 'id1': 1.0}
    True

    """

    w_new = copy.deepcopy(w.sparse)
    w_new = w_new.tolil()

    if issubclass(type(val), np.ndarray):
        if w.n != val.shape[0]:
            raise ValueError("Shape of 'w' and diagonal do not match.")
        w_new.setdiag(val)
    elif isinstance(val, numbers.Number):
        w_new.setdiag([val] * w.n)
    else:
        raise ValueError("Invalid value passed to diagonal.")

    w_out = WSP(w_new, copy.copy(w.id_order))

    if not wsp:
        w_out = WSP2W(w_out)

    return w_out


def remap_ids(w, old2new, id_order=[], **kwargs):
    """Remaps the IDs in a spatial weights object.

    Parameters
    ----------
    w : libpysal.weights.W
        An instance of spatial weights, `W`.
    old2new : dict
        Dictionary where the keys are the IDs in w (i.e. "old IDs")
        and the values are the IDs to replace them (i.e. "new IDs").
    id_order : list
        An ordered list of new IDs, which defines the order of
        observations when iterating over `W`. If not set then the
        id_order in ``w`` will be used. Default is ``[]``.
    **kwargs : dict
        Optional keyword arguments for ``libpysal.weights.W``.

    Raises
    ------
    TypeError
        The object passed in as ``w`` is not a spatial weights object.
    
    Returns
    -------
    w : libpysal.weights.W
        An instance of spatial weights, `W`, with new IDs.

    Examples
    --------
    
    >>> from libpysal.weights import lat2W
    >>> w = lat2W(3,2)
    >>> w.id_order
    [0, 1, 2, 3, 4, 5]
    
    >>> w.neighbors[0]
    [2, 1]
    
    >>> old_to_new = {0:'a', 1:'b', 2:'c', 3:'d', 4:'e', 5:'f'}
    >>> w_new = remap_ids(w, old_to_new)
    
    >>> w_new.id_order
    ['a', 'b', 'c', 'd', 'e', 'f']
    
    >>> w_new.neighbors['a']
    ['c', 'b']

    """

    if not isinstance(w, W):
        raise TypeError("'w' must be a spatial weights object.")

    new_neigh = {}
    new_weights = {}

    for key, value in list(w.neighbors.items()):
        new_values = [old2new[i] for i in value]
        new_key = old2new[key]
        new_neigh[new_key] = new_values
        new_weights[new_key] = copy.copy(w.weights[key])

    if id_order:
        w = W(new_neigh, new_weights, id_order, **kwargs)

    else:
        if w.id_order:
            id_order = [old2new[i] for i in w.id_order]
            w = W(new_neigh, new_weights, id_order, **kwargs)
        else:
            w = W(new_neigh, new_weights, **kwargs)

    return w


def get_ids(in_shps, idVariable):
    """Gets the IDs from the ``DBF`` file that moves with
    a given shape file or a ``geopandas.GeoDataFrame``.

    Parameters
    ----------
    in_shps : {str, geopandas.GeoDataFrame}
        The input geographic data. Either
                   (1) a path to a shapefile including suffix (str); or
                   (2) a geopandas.GeoDataFrame.
    idVariable : str
        The name of a column in the shapefile's DBF or the
        ``geopandas.GeoDataFrame`` to use for IDs.

    Returns
    -------
    var : list
        A list of IDs.
    
    Raises
    ------
    IOError
        No ``.dbf`` file is present in the indicated directory.
    KeyError
        The variable name passed in for IDs is not found.
    
    Examples
    --------
    
    >>> from libpysal.weights.util import get_ids
    >>> import libpysal
    >>> polyids = get_ids(libpysal.examples.get_path("columbus.shp"), "POLYID")
    >>> polyids[:5]
    [1, 2, 3, 4, 5]

    >>> from libpysal.weights.util import get_ids
    >>> import libpysal
    >>> import geopandas as gpd
    >>> gdf = gpd.read_file(libpysal.examples.get_path("columbus.shp"))
    >>> polyids = gdf["POLYID"]
    >>> polyids[:5]
    0    1
    1    2
    2    3
    3    4
    4    5
    Name: POLYID, dtype: int64

    """

    try:
        if type(in_shps) == str:
            dbname = os.path.splitext(in_shps)[0] + ".dbf"
            db = psopen(dbname)
            cols = db.header
            var = db.by_col[idVariable]
            db.close()
        else:
            cols = list(in_shps.columns)
            var = list(in_shps[idVariable])

        return var

    except IOError:
        msg = (
            'The shapefile "%s" appears to be missing its DBF file. '
            + ' The DBF file "%s" could not be found.' % (in_shps, dbname)
        )
        raise IOError(msg)

    except (AttributeError, KeyError):
        msg = (
            'The variable "%s" not found in the DBF/GDF. The the following '
            + "variables are present: %s." % (idVariable, ",".join(cols))
        )

        raise KeyError(msg)


def get_points_array(iterable):
    """Gets a data array of `x` and `y` coordinates from a given iterable.
    
    Parameters
    ----------
    iterable : iterable
        An arbitrary collection of shapes that supports iteration.

    Returns
    -------
    data : numpy.ndarray
        A data array of `x` and `y` coordinates with shape :math:`(n, 2)`.
    
    Notes
    -----
    
    If the given shapefile includes polygons, this function
    returns `x` and `y` coordinates of the polygons' centroids.

    """

    first_choice, backup = tee(iterable)

    try:
        data = np.vstack([np.array(shape.centroid) for shape in first_choice])
    except AttributeError:
        data = np.vstack([shape for shape in backup])

    return data


def get_points_array_from_shapefile(shapefile):
    """Gets a data array of `x` and `y` coordinates from a given shapefile.

    Parameters
    ----------
    shapefile : str
        The name of a shapefile including the extension.

    Returns
    -------
    data : numpy.ndarray
        A data array of `x` and `y` coordinates with shape :math:`(n, 2)`.

    Notes
    -----
    
    If the given shape file includes polygons, this function
    returns `x` and `y` coordinates of the polygons' centroids

    Examples
    --------
    
    Point shapefile

    >>> import libpysal
    >>> from libpysal.weights.util import get_points_array_from_shapefile
    >>> xy = get_points_array_from_shapefile(libpysal.examples.get_path('juvenile.shp'))
    >>> xy[:3]
    array([[94., 93.],
           [80., 95.],
           [79., 90.]])

    Polygon shapefile

    >>> xy = get_points_array_from_shapefile(libpysal.examples.get_path('columbus.shp'))
    >>> xy[:3]
    array([[ 8.82721847, 14.36907602],
           [ 8.33265837, 14.03162401],
           [ 9.01226541, 13.81971908]])
    
    """

    f = psopen(shapefile)
    data = get_points_array(f)

    return data


def min_threshold_distance(data, p=2):
    """Get the maximum nearest neighbor distance.

    Parameters
    ----------
    data : numpy.ndarray
        :math:`(n,k)` or ``KDTree``` where ``KDtree.data`` is an
        :math:`(n,k)` array of :math:`n` observations on :math:`k` attributes.s
    p : float
        Minkowski `p`-norm distance metric parameter where :math:`1<=\mathtt{p}<=\infty`.
        ``2`` is Euclidean distance and ``1`` is Manhattan distance. Default is ``2``.

    Returns
    -------
    nnd : float
        The maximum nearest neighbor distance between the :math:`n` observations.

    Examples
    --------
    
    >>> from libpysal.weights.util import min_threshold_distance
    >>> import numpy as np
    >>> x, y = np.indices((5, 5))
    >>> x.shape = (25, 1)
    >>> y.shape = (25, 1)
    >>> data = np.hstack([x, y])
    >>> min_threshold_distance(data)
    1.0

    """

    if issubclass(type(data), scipy.spatial.KDTree):
        kd = data
        data = kd.data
    else:
        kd = KDTree(data)

    nn = kd.query(data, k=2, p=p)
    nnd = nn[0].max(axis=0)[1]

    return nnd


def lat2SW(nrows=3, ncols=5, criterion="rook", row_st=False):
    """Create a sparse `W` matrix for a regular lattice.

    Parameters
    ----------
    nrows : int
        The number of rows. Default is ``3``.
    ncols : int
        The number of columns. Default is ``5``.
    criterion : str
        The type of contiguity. Default is ``'rook'``. Options
        are ``'rook'``, ``'queen'``, and ``'bishop'``.
    row_st : boolean
        If ``True``, the created sparse `W` object is row-standardized
        so every row sums up to one. Default is ``False``.

    Returns
    -------
    m : scipy.sparse.dia_matrix
        An instance of a ``scipy`` sparse matrix.

    Notes
    -----

    Observations are row ordered: first :math:`k` observations are in row 0,
    next :math:`k` in row 1, and so on. This method directly creates the `W`
    matrix using the strucuture of the contiguity type.

    Examples
    --------

    >>> from libpysal.weights import lat2SW
    >>> w9 = lat2SW(3,3)
    >>> w9[0,1] == 1
    True
    
    >>> w9[3,6] == 1
    True
    
    >>> w9r = lat2SW(3,3, row_st=True)
    >>> w9r[3,6] == 1./3
    True
    
    """

    n = nrows * ncols
    diagonals = []
    offsets = []

    if criterion == "rook" or criterion == "queen":
        d = np.ones((1, n))

        for i in range(ncols - 1, n, ncols):
            d[0, i] = 0

        diagonals.append(d)
        offsets.append(-1)

        d = np.ones((1, n))
        diagonals.append(d)
        offsets.append(-ncols)

    if criterion == "queen" or criterion == "bishop":
        d = np.ones((1, n))

        for i in range(0, n, ncols):
            d[0, i] = 0
        diagonals.append(d)
        offsets.append(-(ncols - 1))

        d = np.ones((1, n))
        for i in range(ncols - 1, n, ncols):
            d[0, i] = 0
        diagonals.append(d)
        offsets.append(-(ncols + 1))

    data = np.concatenate(diagonals)
    offsets = np.array(offsets)
    m = sparse.dia_matrix((data, offsets), shape=(n, n), dtype=np.int8)
    m = m + m.T

    if row_st:
        m = sparse.spdiags(1.0 / m.sum(1).T, 0, *m.shape) * m

    return m


def write_gal(file, k=10):
    """Write out a ``.gal`` spatial weights file."""

    f = open(file, "w")
    n = k * k
    f.write("0 %d" % n)

    for i in range(n):
        row = i / k
        col = i % k
        neighs = [i - i, i + 1, i - k, i + k]
        neighs = [j for j in neighs if j >= 0 and j < n]
        f.write("\n%d %d\n" % (i, len(neighs)))
        f.write(" ".join(map(str, neighs)))

    f.close()


def neighbor_equality(w1, w2):
    """Test if the neighbor sets are equal between two weights objects.

    Parameters
    ----------
    w1 : libpysal.weights.W
        An instance of spatial weights, `W`.
    w2 : libpysal.weights.W
        An instance of spatial weights, `W`.

    Returns
    -------
    equality : bool
        Single equality evaluator.

    Notes
    -----
    
    Only set membership is evaluated, no check of the weight values is carried out.


    Examples
    --------
    
    >>> from libpysal.weights.util import neighbor_equality
    >>> from libpysal.weights import lat2W, W
    >>> w1 = lat2W(3,3)
    >>> w2 = lat2W(3,3)
    >>> neighbor_equality(w1, w2)
    True
    
    >>> w3 = lat2W(5,5)
    >>> neighbor_equality(w1, w3)
    False
    
    >>> n4 = w1.neighbors.copy()
    >>> n4[0] = [1]
    >>> n4[1] = [4, 2]
    >>> w4 = W(n4)
    >>> neighbor_equality(w1, w4)
    False
    
    >>> n5 = w1.neighbors.copy()
    >>> n5[0]
    [3, 1]
    
    >>> n5[0] = [1, 3]
    >>> w5 = W(n5)
    >>> neighbor_equality(w1, w5)
    True

    """

    equality = True

    n1 = w1.neighbors
    n2 = w2.neighbors
    ids_1 = set(n1.keys())
    ids_2 = set(n2.keys())

    if ids_1 != ids_2:
        equality = False

    if equality:
        for i in ids_1:
            if set(w1.neighbors[i]) != set(w2.neighbors[i]):
                equality = False
                break

    return equality


def isKDTree(obj):
    """This is a utility function to determine whether or not an object is a
    `KDTree`, since `KDTree` and `cKDTree` have no common parent type.
    """

    return any([issubclass(type(obj), KDTYPE) for KDTYPE in KDTREE_TYPES])


def attach_islands(w, w_knn1, **kwargs):
    """Attach the nearest neighbor to islands in a spatial weights object, `W`.

    Parameters
    ----------
    w : libpysal.weights.W
        A PySAL spatial weights object (unstandardized).
    w_knn1 : libpysal.weights.KNN
        A PySAL Nearest neighbor spatial weight object :math:`(k=1)`.
    **kwargs : dict
        Optional keyword arguments for ``libpysal.weights.W``.

    Returns
    -------
    w : libpysal.weights.W
        A PySAL spatial weight object, `W`, without islands.

    Examples
    --------
    
    >>> from libpysal.weights import lat2W, Rook, KNN, attach_islands
    >>> import libpysal
    >>> w = Rook.from_shapefile(libpysal.examples.get_path('10740.shp'))
    >>> w.islands
    [163]
    
    >>> w_knn1 = KNN.from_shapefile(libpysal.examples.get_path('10740.shp'),k=1)
    >>> w_attach = attach_islands(w, w_knn1)
    >>> w_attach.islands
    []
    
    >>> w_attach[w.islands[0]]
    {166: 1.0}

    """

    neighbors, weights = copy.deepcopy(w.neighbors), copy.deepcopy(w.weights)

    if not len(w.islands):
        print("There are no disconnected observations (no islands)!")

    else:
        for island in w.islands:
            nb = w_knn1.neighbors[island][0]

            if type(island) is float:
                nb = float(nb)

            neighbors[island] = [nb]
            weights[island] = [1.0]
            neighbors[nb] = neighbors[nb] + [island]
            weights[nb] = weights[nb] + [1.0]

        w = W(neighbors, weights, id_order=w.id_order, **kwargs)

    return w


def nonplanar_neighbors(w, geodataframe, tolerance=0.001, **kwargs):
    """Detect neighbors for non-planar polygon collections.

    Parameters
    ----------
    w : libpysal.weights.W
        A spatial weights object with reported islands.
    geodataframe : geopandas.GeoDataFrame
        The polygon dataframe from which ``w`` was constructed.
    tolerance : float
        The percentage of the minimum horizontal or vertical extent (``minextent``) of
        the dataframe to use in defining a buffering distance to allow for fuzzy
        contiguity detection. The buffering distance is equal to ``tolerance*minextent``.
    **kwargs : dict
        Optional keyword arguments for ``libpysal.weights.W``.

    Attributes
    ----------
    non_planar_joins : dict
        Stores the new joins detected. Key is the ID of the
        focal unit, value is a list of neighbor IDs.

    Returns
    -------
    w : libpysal.weights.W
       Spatial weights object that encodes fuzzy neighbors.
       This will have an attribute `non_planar_joins` to
       indicate what new joins were detected.

    Notes
    -----

    This relaxes the notion of contiguity neighbors for the case of shapefiles
    that violate the condition of planar enforcement. It handles three types
    of conditions present in such files that would result in islands when using
    the regular PySAL contiguity methods. The first are edges for nearby
    polygons that should be shared, but are digitized separately for the
    individual polygons and the resulting edges do not coincide, but instead
    the edges intersect. The second case is similar to the first, only the
    resultant edges do not intersect but are "close". The final case arises
    when one polygon is "inside" a second polygon but is not encoded to
    represent a hole in the containing polygon.

    The buffering check assumes the geometry coordinates are projected.
    
    For an example see `nonplanarweights.ipynb <https://pysal.org/libpysal/notebooks/weights.html#Handling-nonplanar-geometries>`_.
    
    
    Examples
    --------

    >>> import geopandas as gpd
    >>> import libpysal
    >>> df = gpd.read_file(libpysal.examples.get_path('map_RS_BR.shp'))
    >>> w = libpysal.weights.Queen.from_dataframe(df)
    >>> w.islands
    [0, 4, 23, 27, 80, 94, 101, 107, 109, 119, 122, 139, 169, 175, 223, 239, 247, 253, 254, 255, 256, 261, 276, 291, 294, 303, 321, 357, 374]
    
    >>> wnp = libpysal.weights.nonplanar_neighbors(w, df)
    >>> wnp.islands
    []
    
    >>> w.neighbors[0]
    []
    
    >>> wnp.neighbors[0]
    [23, 59, 152, 239]
    
    >>> wnp.neighbors[23]
    [0, 45, 59, 107, 152, 185, 246]

    References
    ----------

    Planar Enforcement: `see here <http://ibis.geog.ubc.ca/courses/klink/gis.notes/ncgia/u12.html#SEC12.6>`_.

    """

    gdf = geodataframe
    assert (
        gdf.sindex
    ), "GeoDataFrame must have a spatial index. Please make sure you have `libspatialindex` installed"

    islands = w.islands
    joins = copy.deepcopy(w.neighbors)
    candidates = gdf.geometry
    fixes = defaultdict(list)

    # first check for intersecting polygons
    for island in islands:
        focal = gdf.iloc[island].geometry
        neighbors = [
            j
            for j, candidate in enumerate(candidates)
            if focal.intersects(candidate) and j != island
        ]

        if len(neighbors) > 0:

            for neighbor in neighbors:

                if neighbor not in joins[island]:
                    fixes[island].append(neighbor)
                    joins[island].append(neighbor)
                if island not in joins[neighbor]:
                    fixes[neighbor].append(island)
                    joins[neighbor].append(island)

    # if any islands remain, dilate them and check for intersection
    if islands:
        x0, y0, x1, y1 = gdf.total_bounds
        distance = tolerance * min(x1 - x0, y1 - y0)

        for island in islands:
            dilated = gdf.iloc[island].geometry.buffer(distance)
            neighbors = [
                j
                for j, candidate in enumerate(candidates)
                if dilated.intersects(candidate) and j != island
            ]

            if len(neighbors) > 0:

                for neighbor in neighbors:

                    if neighbor not in joins[island]:
                        fixes[island].append(neighbor)
                        joins[island].append(neighbor)
                    if island not in joins[neighbor]:
                        fixes[neighbor].append(island)
                        joins[neighbor].append(island)

    w = W(joins, **kwargs)
    w.non_planar_joins = fixes

    return w


@requires("geopandas")
def fuzzy_contiguity(
    gdf, tolerance=0.005, buffering=False, drop=True, buffer=None, **kwargs
):
    """Fuzzy contiguity spatial weights.

    Parameters
    ----------
    gdf : geopandas.GeoDataFrame
        A polygon dataframe.
    tolerance : float
        The percentage of the length of the minimum side of the bounding
        rectangle for ``gdf`` to use in determining the buffering distance.
        Default is ``0.005``.
    buffering : bool
        If ``False`` (default) joins will only be detected for features
        that intersect (touch, contain, within). If ``True`` then features
        will be buffered and intersections will be based on buffered features.
    drop : bool
        If ``True`` (default), the buffered features are removed from ``gdf``.
        If ``False``, buffered features are added to the ``gdf``.
    buffer : float
        Specify an exact buffering distance. When set ``tolerance`` is ignored.
        Default is ``None``.
    **kwargs : dict
        Optional keyword arguments for ``libpysal.weights.W``.

    Returns
    -------
    w : libpysal.weights.W
        Spatial weights based on fuzzy contiguity. Weights are binary.

    Examples
    --------

    >>> import libpysal
    >>> from libpysal.weights import fuzzy_contiguity
    >>> import geopandas as gpd
    >>> rs = libpysal.examples.get_path('map_RS_BR.shp')
    >>> rs_df = gpd.read_file(rs)
    >>> wq = libpysal.weights.Queen.from_dataframe(rs_df)
    >>> len(wq.islands)
    29
    
    >>> wq[0]
    {}
    
    >>> wf = fuzzy_contiguity(rs_df)
    >>> wf.islands
    []
    
    >>> wf[0] == dict({239: 1.0, 59: 1.0, 152: 1.0, 23: 1.0, 107: 1.0})
    True

    An example of needing to use buffering:

    >>> from shapely.geometry import Polygon
    >>> p0 = Polygon([(0,0), (10,0), (10,10)])
    >>> p1 = Polygon([(10,1), (10,2), (15,2)])
    >>> p2 = Polygon([(12,2.001), (14, 2.001), (13,10)])
    >>> gs = gpd.GeoSeries([p0,p1,p2])
    >>> gdf = gpd.GeoDataFrame(geometry=gs)
    >>> wf = fuzzy_contiguity(gdf)
    >>> wf.islands
    [2]
    
    >>> wfb = fuzzy_contiguity(gdf, buffering=True)
    >>> wfb.islands
    []
    
    >>> wfb[2]
    {1: 1.0}

    Notes
    -----

    This relaxes the notion of contiguity neighbors for the case of feature
    collections that violate the condition of planar enforcement. It handles
    three types of conditions present in such collections that would result in
    islands when using the regular PySAL contiguity methods. The first are
    edges for nearby polygons that should be shared, but are digitized
    separately for the individual polygons and the resulting edges do not
    coincide, but instead the edges intersect. The second case is similar to
    the first, only the resultant edges do not intersect but are "close". The
    final case arises when one polygon is "inside" a second polygon but is not
    encoded to represent a hole in the containing polygon.

    Detection of the second case will require setting
    ``buffering=True`` and exploring different values for tolerance.

    The buffering check assumes the geometry coordinates are projected.

    References
    ----------

    Planar Enforcement: `see here <http://ibis.geog.ubc.ca/courses/klink/gis.notes/ncgia/u12.html#SEC12.6>`_.

    """

    if buffering:
        if not buffer:
            # buffer each shape
            minx, miny, maxx, maxy = gdf.total_bounds
            buffer = tolerance * 0.5 * abs(min(maxx - minx, maxy - miny))
        # create new geometry column
        new_geometry = gdf.geometry.buffer(buffer)
        gdf["_buffer"] = new_geometry
        old_geometry_name = gdf.geometry.name
        gdf.set_geometry("_buffer", inplace=True)

    assert (
        gdf.sindex
    ), "GeoDataFrame must have a spatial index. Please make sure you have `libspatialindex` installed"

    tree = gdf.sindex
    neighbors = {}
    n, k = gdf.shape

    for i in range(n):
        geom = gdf.geometry.iloc[i]
        hits = list(tree.intersection(geom.bounds))
        possible = gdf.iloc[hits]
        ids = possible.intersects(geom).index.tolist()
        ids.remove(i)
        neighbors[i] = ids

    if buffering:
        gdf.set_geometry(old_geometry_name, inplace=True)

        if drop:
            gdf.drop(columns=["_buffer"], inplace=True)

    return W(neighbors, **kwargs)


if __name__ == "__main__":

    from libpysal.weights import lat2W

    assert (lat2W(5, 5).sparse.todense() == lat2SW(5, 5).todense()).all()
    assert (lat2W(5, 3).sparse.todense() == lat2SW(5, 3).todense()).all()
    assert (
        lat2W(5, 3, rook=False).sparse.todense() == lat2SW(5, 3, "queen").todense()
    ).all()
    assert (
        lat2W(50, 50, rook=False).sparse.todense() == lat2SW(50, 50, "queen").todense()
    ).all()<|MERGE_RESOLUTION|>--- conflicted
+++ resolved
@@ -70,14 +70,14 @@
 
     Notes
     -----
-    
+
     Observations are row ordered with the first :math:`k` observations being
     in row 0, the next :math:`k` in row 1, and so on. Construction is based
     on shifting every other column of a regular lattice down 1/2 of a cell.
 
     Examples
     --------
-    
+
     >>> from libpysal.weights import lat2W, hexLat2W
     >>> w = lat2W()
     >>> w.neighbors[1]
@@ -89,7 +89,7 @@
     [0, 6, 2, 5, 7]
     >>> wh.neighbors[21]
     [16, 20, 22]
-    
+
     """
 
     if nrows == 1 or ncols == 1:
@@ -168,7 +168,7 @@
 
     Notes
     -----
-    
+
     Observations are row ordered with the first :math:`k` observations being
     in row 0, the next :math:`k` in row 1, and so on.
 
@@ -183,7 +183,7 @@
     True
     >>> w9[3] == {0: 1.0, 4: 1.0, 6: 1.0}
     True
-    
+
     """
 
     n = nrows * ncols
@@ -272,7 +272,7 @@
 
     Examples
     --------
-    
+
     >>> from libpysal.weights import block_weights
     >>> import numpy as np
     >>> regimes = np.ones(25)
@@ -281,20 +281,20 @@
     >>> regimes
     array([1., 1., 1., 1., 1., 1., 1., 1., 1., 1., 2., 2., 2., 2., 2., 2., 2.,
            2., 2., 2., 1., 3., 3., 3., 3.])
-    
+
     >>> w = block_weights(regimes)
     >>> w.weights[0]
     [1.0, 1.0, 1.0, 1.0, 1.0, 1.0, 1.0, 1.0, 1.0, 1.0]
-    
+
     >>> w.neighbors[0]
     [1, 2, 3, 4, 5, 6, 7, 8, 9, 20]
-    
+
     >>> regimes = ['n','n','s','s','e','e','w','w','e']
     >>> n = len(regimes)
     >>> w = block_weights(regimes)
     >>> w.neighbors == {0: [1], 1: [0], 2: [3], 3: [2], 4: [5, 8], 5: [4, 8], 6: [7], 7: [6], 8: [4, 5]}
     True
-    
+
     """
 
     rids = np.unique(regimes)
@@ -332,10 +332,10 @@
     ------
     vc : generator
         The combinations of size :math:`n` taken from items.
-    
-    Examples
-    --------
-    
+
+    Examples
+    --------
+
     >>> x = range(4)
     >>> for c in comb(x, 2):
     ...     print(c)
@@ -384,19 +384,19 @@
 
     Notes
     -----
-    
+
     Implements the algorithm in :cite:`Anselin1996b`.
 
     Examples
     --------
-    
+
     >>> from libpysal.weights import order, Rook
     >>> import libpysal
     >>> w = Rook.from_shapefile(libpysal.examples.get_path('10740.shp'))
-    The weights matrix is not fully connected: 
+    The weights matrix is not fully connected:
     There are 2 disconnected components.
     There is 1 island with id: 163.
-    
+
     >>> w3 = order(w, kmax = 3)
     >>> w3[1][0:5]
     [1, -1, 1, 2, 1]
@@ -451,31 +451,31 @@
 
     Notes
     -----
-    
+
     Proper higher order neighbors are returned such that :math:`i` and :math:`j`
     are :math:`k`-order neighbors if and only if ('iff') the shortest path from
     :math:`i`-:math:`j` is of length :math:`k`.
 
     Examples
     --------
-    
+
     >>> from libpysal.weights import lat2W, higher_order
     >>> w10 = lat2W(10, 10)
     >>> w10_2 = higher_order(w10, 2)
     >>> w10_2[0] ==  {2: 1.0, 11: 1.0, 20: 1.0}
     True
-    
+
     >>> w5 = lat2W()
     >>> w5[0] ==  {1: 1.0, 5: 1.0}
     True
-    
+
     >>> w5[1] == {0: 1.0, 2: 1.0, 6: 1.0}
     True
-    
+
     >>> w5_2 = higher_order(w5,2)
     >>> w5_2[0] == {10: 1.0, 2: 1.0, 6: 1.0}
     True
-    
+
     """
 
     w = higher_order_sp(w, k, **kwargs)
@@ -483,8 +483,9 @@
     return w
 
 
-<<<<<<< HEAD
-def higher_order_sp(w, k=2, shortest_path=True, diagonal=False, **kwargs):
+def higher_order_sp(
+    w, k=2, shortest_path=True, diagonal=False, lower_order=False, **kwargs
+):
     """Contiguity weights for either a `WSP` or `W` for order :math:`k`.
 
     Parameters
@@ -502,6 +503,9 @@
         Set to ``True`` to keep :math:`k`-order :math:`(i,j)` joins when :math:`i==j`.
         Set to ``False`` to remove :math:`k`-order :math:`(i,j)` joins when :math:`i==j`.
         Default is ``False``.
+    lower_order : boolean
+        Include lower order contiguities (``True``) or return only
+        weights of order :math:`k` (``False``). Default is ``False``.
     **kwargs : dict
         Optional keyword arguments for ``libpysal.weights.W``.
 
@@ -518,43 +522,6 @@
         The input ``scipy.sparse.csr_instance`` weights are not binary.
     TypeError
         The input weights are in the correct format and/or are not binary.
-    
-    Notes
-    -----
-    
-    Lower order contiguities are removed.
-=======
-def higher_order_sp(w, k=2, shortest_path=True, diagonal=False, lower_order=False, **kwargs):
-    """
-    Contiguity weights for either a sparse W or W for order k.
-
-    Parameters
-    ----------
-    w             : W
-		            sparse_matrix, spatial weights object or
-		            scipy.sparse.csr.csr_instance
-    k             : int
-                    Order of contiguity
-    shortest_path : boolean
-                    True: i,j and k-order neighbors if the
-                    shortest path for i,j is k.
-                    False: i,j are k-order neighbors if there
-                    is a path from i,j of length k.
-    diagonal      : boolean
-                    True:  keep k-order (i,j) joins when i==j
-                    False: remove k-order (i,j) joins when i==j
-    lower_order   : boolean
-                    True: include lower order contiguities
-                    False: return only weights of order k
-    **kwargs      : keyword arguments
-                    optional arguments for :class:`pysal.weights.W`
-
-    Returns
-    -------
-    wk : W
-	     WSP, type matches type of w argument
-
->>>>>>> db733f46
 
     Examples
     --------
@@ -563,27 +530,38 @@
     >>> w25 = lat2W(5,5)
     >>> w25.n
     25
-    
+
     >>> w25[0] == {1: 1.0, 5: 1.0}
     True
-    
+
     >>> w25_2 = higher_order_sp(w25, 2)
     >>> w25_2[0] == {10: 1.0, 2: 1.0, 6: 1.0}
     True
-    
+
     >>> w25_2 = higher_order_sp(w25, 2, diagonal=True)
     >>> w25_2[0] ==  {0: 1.0, 10: 1.0, 2: 1.0, 6: 1.0}
     True
-    
+
     >>> w25_3 = higher_order_sp(w25, 3)
     >>> w25_3[0] == {15: 1.0, 3: 1.0, 11: 1.0, 7: 1.0}
     True
-    
+
     >>> w25_3 = higher_order_sp(w25, 3, shortest_path=False)
     >>> w25_3[0] == {1: 1.0, 3: 1.0, 5: 1.0, 7: 1.0, 11: 1.0, 15: 1.0}
     True
+
     >>> w25_3 = higher_order_sp(w25, 3, lower_order=True)
-    >>> w25_3[0] == {5: 1.0, 7: 1.0, 11: 1.0, 2: 1.0, 15: 1.0, 6: 1.0, 10: 1.0, 1: 1.0, 3: 1.0}
+    >>> w25_3[0] == {
+    ...     5: 1.0,
+    ...     7: 1.0,
+    ...     11: 1.0,
+    ...     2: 1.0,
+    ...     15: 1.0,
+    ...     6: 1.0,
+    ...     10: 1.0,
+    ...     1: 1.0,
+    ...     3: 1.0
+    ... }
     True
 
     """
@@ -607,16 +585,12 @@
             "a 'scipy.sparse.csr_matrix'."
         )
 
-<<<<<<< HEAD
-    wk = w ** k
-=======
     if lower_order:
         wk = sum(map(lambda x: w ** x, range(2, k + 1)))
         shortest_path = False
     else:
-        wk = w**k
-
->>>>>>> db733f46
+        wk = w ** k
+
     rk, ck = wk.nonzero()
     sk = set(zip(rk, ck))
 
@@ -687,7 +661,7 @@
 
     Examples
     --------
-    
+
     >>> from libpysal.weights import lat2W, w_local_cluster
     >>> w = lat2W(3,3, rook=False)
     >>> w_local_cluster(w)
@@ -730,16 +704,16 @@
 
     Examples
     --------
-    
+
     >>> from libpysal.weights import lat2W, shimbel
     >>> w5 = lat2W()
     >>> w5_shimbel = shimbel(w5)
     >>> w5_shimbel[0][24]
     8
-    
+
     >>> w5_shimbel[0][0:4]
     [-1, 1, 2, 3]
-    
+
     """
 
     info = {}
@@ -797,10 +771,10 @@
     array([[0., 1., 0.],
            [1., 0., 1.],
            [0., 1., 0.]])
-    
+
     >>> ids
     ['first', 'second', 'third']
-    
+
     """
 
     fullw, keys = w.full()
@@ -819,12 +793,12 @@
         User ids assumed to be aligned with ``m``. Default is ``None``.
     **kwargs : dict
         Optional keyword arguments for ``libpysal.weights.W``.
-    
+
     Raises
     ------
     ValueError
         The input array, ``m``, is not square.
-    
+
     Returns
     -------
     w : libpysal.weights.W
@@ -832,7 +806,7 @@
 
     Examples
     --------
-    
+
     >>> from libpysal.weights import full2W
     >>> import numpy as np
 
@@ -909,7 +883,7 @@
 
     Examples
     --------
-    
+
     >>> from libpysal.weights import lat2W, WSP, WSP2W
 
     Build a 10x10 scipy.sparse matrix for a rectangular 2x5 region of cells
@@ -919,7 +893,7 @@
     >>> wsp = WSP(sp)
     >>> wsp.n
     10
-    
+
     >>> wsp.sparse[0].todense()
     matrix([[0, 1, 0, 0, 0, 1, 0, 0, 0, 0]], dtype=int8)
 
@@ -928,7 +902,7 @@
     >>> w = WSP2W(wsp)
     >>> w.n
     10
-    
+
     >>> print(w.full()[0][0])
     [0. 1. 0. 0. 0. 1. 0. 0. 0. 0.]
 
@@ -993,7 +967,7 @@
         length of the diagonal are not equivalent.
     ValueError
         The input value for the diagonal is not valid.
-    
+
     Returns
     -------
     w_out : libpysal.weights.W
@@ -1001,7 +975,7 @@
 
     Examples
     --------
-    
+
     >>> from libpysal.weights import lat2W
     >>> import numpy as np
 
@@ -1012,7 +986,7 @@
     >>> w_const = insert_diagonal(w)
     >>> w['id0'] ==  {'id5': 1.0, 'id1': 1.0}
     True
-    
+
     >>> w_const['id0'] == {'id5': 1.0, 'id0': 1.0, 'id1': 1.0}
     True
 
@@ -1066,7 +1040,7 @@
     ------
     TypeError
         The object passed in as ``w`` is not a spatial weights object.
-    
+
     Returns
     -------
     w : libpysal.weights.W
@@ -1074,21 +1048,21 @@
 
     Examples
     --------
-    
+
     >>> from libpysal.weights import lat2W
     >>> w = lat2W(3,2)
     >>> w.id_order
     [0, 1, 2, 3, 4, 5]
-    
+
     >>> w.neighbors[0]
     [2, 1]
-    
+
     >>> old_to_new = {0:'a', 1:'b', 2:'c', 3:'d', 4:'e', 5:'f'}
     >>> w_new = remap_ids(w, old_to_new)
-    
+
     >>> w_new.id_order
     ['a', 'b', 'c', 'd', 'e', 'f']
-    
+
     >>> w_new.neighbors['a']
     ['c', 'b']
 
@@ -1137,17 +1111,17 @@
     -------
     var : list
         A list of IDs.
-    
+
     Raises
     ------
     IOError
         No ``.dbf`` file is present in the indicated directory.
     KeyError
         The variable name passed in for IDs is not found.
-    
-    Examples
-    --------
-    
+
+    Examples
+    --------
+
     >>> from libpysal.weights.util import get_ids
     >>> import libpysal
     >>> polyids = get_ids(libpysal.examples.get_path("columbus.shp"), "POLYID")
@@ -1200,7 +1174,7 @@
 
 def get_points_array(iterable):
     """Gets a data array of `x` and `y` coordinates from a given iterable.
-    
+
     Parameters
     ----------
     iterable : iterable
@@ -1210,10 +1184,10 @@
     -------
     data : numpy.ndarray
         A data array of `x` and `y` coordinates with shape :math:`(n, 2)`.
-    
+
     Notes
     -----
-    
+
     If the given shapefile includes polygons, this function
     returns `x` and `y` coordinates of the polygons' centroids.
 
@@ -1244,13 +1218,13 @@
 
     Notes
     -----
-    
+
     If the given shape file includes polygons, this function
     returns `x` and `y` coordinates of the polygons' centroids
 
     Examples
     --------
-    
+
     Point shapefile
 
     >>> import libpysal
@@ -1268,7 +1242,7 @@
     array([[ 8.82721847, 14.36907602],
            [ 8.33265837, 14.03162401],
            [ 9.01226541, 13.81971908]])
-    
+
     """
 
     f = psopen(shapefile)
@@ -1296,7 +1270,7 @@
 
     Examples
     --------
-    
+
     >>> from libpysal.weights.util import min_threshold_distance
     >>> import numpy as np
     >>> x, y = np.indices((5, 5))
@@ -1355,14 +1329,14 @@
     >>> w9 = lat2SW(3,3)
     >>> w9[0,1] == 1
     True
-    
+
     >>> w9[3,6] == 1
     True
-    
+
     >>> w9r = lat2SW(3,3, row_st=True)
     >>> w9r[3,6] == 1./3
     True
-    
+
     """
 
     n = nrows * ncols
@@ -1442,35 +1416,35 @@
 
     Notes
     -----
-    
+
     Only set membership is evaluated, no check of the weight values is carried out.
 
 
     Examples
     --------
-    
+
     >>> from libpysal.weights.util import neighbor_equality
     >>> from libpysal.weights import lat2W, W
     >>> w1 = lat2W(3,3)
     >>> w2 = lat2W(3,3)
     >>> neighbor_equality(w1, w2)
     True
-    
+
     >>> w3 = lat2W(5,5)
     >>> neighbor_equality(w1, w3)
     False
-    
+
     >>> n4 = w1.neighbors.copy()
     >>> n4[0] = [1]
     >>> n4[1] = [4, 2]
     >>> w4 = W(n4)
     >>> neighbor_equality(w1, w4)
     False
-    
+
     >>> n5 = w1.neighbors.copy()
     >>> n5[0]
     [3, 1]
-    
+
     >>> n5[0] = [1, 3]
     >>> w5 = W(n5)
     >>> neighbor_equality(w1, w5)
@@ -1524,18 +1498,18 @@
 
     Examples
     --------
-    
+
     >>> from libpysal.weights import lat2W, Rook, KNN, attach_islands
     >>> import libpysal
     >>> w = Rook.from_shapefile(libpysal.examples.get_path('10740.shp'))
     >>> w.islands
     [163]
-    
+
     >>> w_knn1 = KNN.from_shapefile(libpysal.examples.get_path('10740.shp'),k=1)
     >>> w_attach = attach_islands(w, w_knn1)
     >>> w_attach.islands
     []
-    
+
     >>> w_attach[w.islands[0]]
     {166: 1.0}
 
@@ -1607,10 +1581,10 @@
     represent a hole in the containing polygon.
 
     The buffering check assumes the geometry coordinates are projected.
-    
+
     For an example see `nonplanarweights.ipynb <https://pysal.org/libpysal/notebooks/weights.html#Handling-nonplanar-geometries>`_.
-    
-    
+
+
     Examples
     --------
 
@@ -1620,17 +1594,17 @@
     >>> w = libpysal.weights.Queen.from_dataframe(df)
     >>> w.islands
     [0, 4, 23, 27, 80, 94, 101, 107, 109, 119, 122, 139, 169, 175, 223, 239, 247, 253, 254, 255, 256, 261, 276, 291, 294, 303, 321, 357, 374]
-    
+
     >>> wnp = libpysal.weights.nonplanar_neighbors(w, df)
     >>> wnp.islands
     []
-    
+
     >>> w.neighbors[0]
     []
-    
+
     >>> wnp.neighbors[0]
     [23, 59, 152, 239]
-    
+
     >>> wnp.neighbors[23]
     [0, 45, 59, 107, 152, 185, 246]
 
@@ -1744,14 +1718,14 @@
     >>> wq = libpysal.weights.Queen.from_dataframe(rs_df)
     >>> len(wq.islands)
     29
-    
+
     >>> wq[0]
     {}
-    
+
     >>> wf = fuzzy_contiguity(rs_df)
     >>> wf.islands
     []
-    
+
     >>> wf[0] == dict({239: 1.0, 59: 1.0, 152: 1.0, 23: 1.0, 107: 1.0})
     True
 
@@ -1766,11 +1740,11 @@
     >>> wf = fuzzy_contiguity(gdf)
     >>> wf.islands
     [2]
-    
+
     >>> wfb = fuzzy_contiguity(gdf, buffering=True)
     >>> wfb.islands
     []
-    
+
     >>> wfb[2]
     {1: 1.0}
 

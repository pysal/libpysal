--- conflicted
+++ resolved
@@ -15,10 +15,7 @@
 from scipy import sparse
 from scipy.spatial import KDTree
 import scipy.spatial
-<<<<<<< HEAD
-
-from distutils.version import LooseVersion
-=======
+
 import os
 import scipy
 from warnings import warn
@@ -27,7 +24,6 @@
 from itertools import tee
 from ..common import requires
 from packaging.version import Version
->>>>>>> 31ac0c70
 
 try:
     import geopandas as gpd
@@ -78,6 +74,7 @@
 
     Parameters
     ----------
+
     nrows : int
         The number of rows.
     ncols : int
@@ -87,6 +84,7 @@
 
     Returns
     -------
+
     w : libpysal.weights.W
         An instance of spatial weights, `W`.
 
@@ -166,6 +164,7 @@
 
     Parameters
     ----------
+
     nrows : int
         The number of rows.
     ncols : int
@@ -185,6 +184,7 @@
 
     Returns
     -------
+
     w : libpysal.weights.W
         An instance of spatial weights, `W`.
 
@@ -277,6 +277,7 @@
 
     Parameters
     ----------
+
     regimes : {list, numpy.ndarray}
         The ids of the regime to which an observation belongs.
     ids : {list, numpy.ndarray}
@@ -289,6 +290,7 @@
 
     Returns
     -------
+
     w : {libpysal.weights.W, libpysal.weights.WSP}
         An instance of spatial weights (`W`), or a thin version (`WSP`).
 
@@ -345,6 +347,7 @@
 
     Parameters
     ----------
+
     items : list
         The items to be drawn from.
     n : int
@@ -352,6 +355,7 @@
 
     Yields
     ------
+
     vc : generator
         The combinations of size :math:`n` taken from items.
 
@@ -393,6 +397,7 @@
 
     Parameters
     ----------
+
     w : libpysal.weights.W
         An instance of spatial weights, `W`.
     kmax : int
@@ -400,6 +405,7 @@
 
     Returns
     -------
+
     info : dict
         The observation ID are the keys and the values are lists of contiguity
         orders with a -1 in the :math:`i`-th position.
@@ -459,6 +465,7 @@
 
     Parameters
     ----------
+
     w : libpysal.weights.W
         An instance of spatial weights, `W`.
     k : int
@@ -468,6 +475,7 @@
 
     Returns
     -------
+
     w : libpysal.weights.W
         An instance of spatial weights, `W`.
 
@@ -512,6 +520,7 @@
 
     Parameters
     ----------
+
     w : {libpysal.weights.W, libpysal.weights.WSP, scipy.sparse.csr_instance}
         A sparse matrix or spatial weights object.
     k : int
@@ -533,11 +542,13 @@
 
     Returns
     -------
+
     wk : {libpysal.weights.W, libpysal.weights.WSP}
         The `WSP` type matches the type of the ``w`` argument.
 
     Raises
     ------
+
     ValueError
         The input `W` weights are not binary.
     ValueError
@@ -658,11 +669,13 @@
 
     Parameters
     ----------
+
     w : libpysal.weights.W
         An instance of spatial weights, `W`.
 
     Returns
     -------
+
     c : numpy.ndarray
         An array of local clustering coefficients with
         dimensions :math:`(\mathtt{w}.n,1)`.
@@ -715,6 +728,7 @@
 
     Parameters
     ----------
+
     w : libpysal.weights.W
         An instance of spatial weights, `W`.
 
@@ -774,17 +788,20 @@
 
     Parameters
     ----------
+
     w : libpysal.weights.W
         An instance of spatial weights, `W`.
 
     Returns
     -------
+
     (fullw, keys) : tuple
         The first element is the full ``numpy.ndarray`` and the second element
         is a list of keys that are the ids associated with each row in the array.
 
     Examples
     --------
+
     >>> from libpysal.weights import W, full
     >>> neighbors = {'first':['second'],'second':['first','third'],'third':['second']}
     >>> weights = {'first':[1],'second':[1,1],'third':[1]}
@@ -810,7 +827,8 @@
 
     Parameters
     ----------
-    m : ``numpy.ndarray``.
+
+    m : numpy.ndarray
         An :math:`n`x:math:`n` array with the full weights matrix.
     ids : list
         User ids assumed to be aligned with ``m``. Default is ``None``.
@@ -819,11 +837,13 @@
 
     Raises
     ------
+
     ValueError
         The input array, ``m``, is not square.
 
     Returns
     -------
+
     w : libpysal.weights.W
         An instance of spatial weights, `W`.
 
@@ -894,6 +914,7 @@
 
     Parameters
     ----------
+
     wsp : libpysal.weights.WSP
         An instance of sparse spatial weights, `W`.
     **kwargs : dict
@@ -901,6 +922,7 @@
 
     Returns
     -------
+
     w : libpysal.weights.W
         An instance of spatial weights, `W`.
 
@@ -930,12 +952,7 @@
     [0. 1. 0. 0. 0. 1. 0. 0. 0. 0.]
 
     """
-<<<<<<< HEAD
-
-    wsp.sparse
-    indices = wsp.sparse.indices
-=======
->>>>>>> 31ac0c70
+
     data = wsp.sparse.data
     indptr = wsp.sparse.indptr
     id_order = wsp.id_order
@@ -974,6 +991,7 @@
 
     Parameters
     ----------
+
     w : libpysal.weights.W
         An instance of spatial weights, `W`.
     val : {float, int, array_like}
@@ -988,6 +1006,7 @@
 
     Raises
     ------
+
     ValueError
         The shape of the spatial weights object and the
         length of the diagonal are not equivalent.
@@ -996,6 +1015,7 @@
 
     Returns
     -------
+
     w_out : libpysal.weights.W
         An instance of spatial weights, `W`.
 
@@ -1050,6 +1070,7 @@
 
     Parameters
     ----------
+
     w : libpysal.weights.W
         An instance of spatial weights, `W`.
     old2new : dict
@@ -1064,11 +1085,13 @@
 
     Raises
     ------
+
     TypeError
         The object passed in as ``w`` is not a spatial weights object.
 
     Returns
     -------
+
     w : libpysal.weights.W
         An instance of spatial weights, `W`, with new IDs.
 
@@ -1125,6 +1148,7 @@
 
     Parameters
     ----------
+
     in_shps : {str, geopandas.GeoDataFrame}
         The input geographic data. Either
                    (1) a path to a shapefile including suffix (str); or
@@ -1135,11 +1159,13 @@
 
     Returns
     -------
+
     var : list
         A list of IDs.
 
     Raises
     ------
+
     IOError
         No ``.dbf`` file is present in the indicated directory.
     KeyError
@@ -1203,11 +1229,13 @@
 
     Parameters
     ----------
+
     iterable : iterable
         An arbitrary collection of shapes that supports iteration.
 
     Returns
     -------
+
     data : numpy.ndarray
         A data array of `x` and `y` coordinates with shape :math:`(n, 2)`.
 
@@ -1244,11 +1272,13 @@
 
     Parameters
     ----------
+
     shapefile : str
         The name of a shapefile including the extension.
 
     Returns
     -------
+
     data : numpy.ndarray
         A data array of `x` and `y` coordinates with shape :math:`(n, 2)`.
 
@@ -1292,6 +1322,7 @@
 
     Parameters
     ----------
+
     data : numpy.ndarray
         :math:`(n,k)` or ``KDTree``` where ``KDtree.data`` is an
         :math:`(n,k)` array of :math:`n` observations on :math:`k` attributes.s
@@ -1301,6 +1332,7 @@
 
     Returns
     -------
+
     nnd : float
         The maximum nearest neighbor distance between the :math:`n` observations.
 
@@ -1335,6 +1367,7 @@
 
     Parameters
     ----------
+
     nrows : int
         The number of rows. Default is ``3``.
     ncols : int
@@ -1348,6 +1381,7 @@
 
     Returns
     -------
+
     m : scipy.sparse.dia_matrix
         An instance of a ``scipy`` sparse matrix.
 
@@ -1413,12 +1447,10 @@
 
     if row_st:
         m = sparse.spdiags(1.0 / m.sum(1).T, 0, *m.shape) * m
-<<<<<<< HEAD
-
-=======
+
     m = m.tocsc()
     m.eliminate_zeros()
->>>>>>> 31ac0c70
+
     return m
 
 
@@ -1445,6 +1477,7 @@
 
     Parameters
     ----------
+
     w1 : libpysal.weights.W
         An instance of spatial weights, `W`.
     w2 : libpysal.weights.W
@@ -1452,6 +1485,7 @@
 
     Returns
     -------
+
     equality : bool
         Single equality evaluator.
 
@@ -1525,6 +1559,7 @@
 
     Parameters
     ----------
+
     w : libpysal.weights.W
         A PySAL spatial weights object (unstandardized).
     w_knn1 : libpysal.weights.KNN
@@ -1583,6 +1618,7 @@
 
     Parameters
     ----------
+
     w : libpysal.weights.W
         A spatial weights object with reported islands.
     geodataframe : geopandas.GeoDataFrame
@@ -1596,6 +1632,7 @@
 
     Attributes
     ----------
+
     non_planar_joins : dict
         Stores the new joins detected. Key is the ID of the
         focal unit, value is a list of neighbor IDs.
@@ -1726,15 +1763,11 @@
     predicate="intersects",
     **kwargs,
 ):
-<<<<<<< HEAD
     """Fuzzy contiguity spatial weights.
-=======
-    """
-    Fuzzy contiguity spatial weights
->>>>>>> 31ac0c70
-
-    Parameters
-    ----------
+
+    Parameters
+    ----------
+
     gdf : geopandas.GeoDataFrame
         A polygon dataframe.
     tolerance : float
@@ -1762,6 +1795,7 @@
 
     Returns
     -------
+
     w : libpysal.weights.W
         Spatial weights based on fuzzy contiguity. Weights are binary.
 

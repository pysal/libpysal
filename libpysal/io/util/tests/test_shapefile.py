--- conflicted
+++ resolved
@@ -1,21 +1,9 @@
 import unittest
 import sys
-<<<<<<< HEAD
 import io
-=======
->>>>>>> 533229c2
 
 # import pysal_examples
 from .... import examples as pysal_examples
-
-<<<<<<< HEAD
-=======
-PY3 = int(sys.version[0]) > 2
-if PY3:
-    import io
-else:
-    from cStringIO import StringIO
->>>>>>> 533229c2
 
 from ..shapefile import (
     noneMax,
@@ -43,7 +31,6 @@
     """Temp stringIO function to force compat.
     """
     return io.BytesIO(buf)
-
 
 
 class TestNoneMax(unittest.TestCase):
@@ -429,11 +416,7 @@
 
 class _TestPoints(unittest.TestCase):
     def test1(self):
-<<<<<<< HEAD
         """Test creating and reading Point Shape Files."""
-=======
-        """ Test creating and reading Point Shape Files """
->>>>>>> 533229c2
         shp = shp_file("test_point", "w", "POINT")
         points = [
             {"Shape Type": 1, "X": 0, "Y": 0},
@@ -485,11 +468,7 @@
 
 class _TestPolygons(unittest.TestCase):
     def test1(self):
-<<<<<<< HEAD
         """Test creating and reading PolyLine Shape Files."""
-=======
-        """ Test creating and reading PolyLine Shape Files """
->>>>>>> 533229c2
         lines = [
             [(0, 0), (4, 4), (5, 4), (1, 0), (0, 0)],
             [(1, 0), (5, 4), (6, 4), (2, 0), (1, 0)],

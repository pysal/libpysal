<<<<<<< HEAD
# ruff: noqa: A003, N802, N806, SIM115
=======
# ruff: noqa: N802, N806, SIM115
>>>>>>> f1d8227e

from .. import tables

__author__ = "Charles R Schmidt <schmidtc@gmail.com>"
__all__ = ["GeoDaTxtReader"]


class GeoDaTxtReader(tables.DataTable):
    """GeoDa Text File Export Format.

    Examples
    --------

    >>> import libpysal
    >>> f = libpysal.io.open(libpysal.examples.get_path('stl_hom.txt'),'r')
    >>> f.header
    ['FIPSNO', 'HR8488', 'HR8893', 'HC8488']

    >>> len(f)
    78

    >>> f.dat[0]
    ['17107', '1.290722', '1.624458', '2']

    >>> f.dat[-1]
    ['29223', '0', '8.451537', '0']

    >>> f._spec
    [int, float, float, int]

    """

    FORMATS = ["geoda_txt"]
    MODES = ["r"]

    def __init__(self, *args, **kwargs):
        tables.DataTable.__init__(self, *args, **kwargs)
        self.__idx = {}
        self.__len = None
        self.pos = 0
        self._open()

    def _open(self):
        """

        Raises
        ------
        TypeError
            Raised when the input 'geoda_txt' is not valid.

        """

        if self.mode == "r":
            self.fileObj = open(self.dataPath)
            n, k = self.fileObj.readline().strip().split(",")
            n, k = int(n), int(k)
            header = self.fileObj.readline().strip().split(",")
            self.header = [f.replace('"', "") for f in header]

            try:
                assert len(self.header) == k
            except AssertionError:
                raise TypeError("This is not a valid 'geoda_txt' file.") from None

            dat = self.fileObj.readlines()

            self.dat = [line.strip().split(",") for line in dat]
            self._spec = self._determineSpec(self.dat)
            self.__len = len(dat)

    def __len__(self) -> int:
        return self.__len

    def _read(self) -> list | None:
        if self.pos < len(self):
            row = self.dat[self.pos]
            self.pos += 1
            return row
        else:
            return None

    def close(self):
        self.fileObj.close()
        tables.DataTable.close(self)

    @staticmethod
    def _determineSpec(data) -> list:
        cols = len(data[0])
        spec = []

        for j in range(cols):
            isInt = True
            isFloat = True

            for row in data:
                val = row[j]
                if not val.strip().replace("-", "").replace(".", "").isdigit():
                    isInt = False
                    isFloat = False
                    break
                else:
                    if isInt and "." in val:
                        isInt = False
            if isInt:
                spec.append(int)
            elif isFloat:
                spec.append(float)
            else:
                spec.append(str)

        return spec


GeoDaTxtReader.__doc__ = tables.DataTable.__doc__<|MERGE_RESOLUTION|>--- conflicted
+++ resolved
@@ -1,8 +1,4 @@
-<<<<<<< HEAD
-# ruff: noqa: A003, N802, N806, SIM115
-=======
 # ruff: noqa: N802, N806, SIM115
->>>>>>> f1d8227e
 
 from .. import tables
 

--- conflicted
+++ resolved
@@ -291,13 +291,10 @@
             if value is None:
                 value = " " * size if typ == "C" else "\x00" * size
             elif typ == "N" or typ == "F":
-<<<<<<< HEAD
-=======
                 # v = str(value).rjust(size, " ")
                 # # if len(v) == size:
                 # #    value = v
                 # # else:
->>>>>>> dcc9403b
                 value = (("%" + "%d.%d" % (size, deci) + "f") % (value))[:size]
             elif typ == "D":
                 value = value.strftime("%Y%m%d")

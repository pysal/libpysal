import math
from functools import cached_property

import numpy as np
import pandas as pd
from scipy import sparse

from libpysal.weights import W

from ._contiguity import (
    _block_contiguity,
    _fuzzy_contiguity,
    _queen,
    _rook,
    _vertex_set_intersection,
)
from ._kernel import _distance_band, _kernel
from ._parquet import _read_parquet, _to_parquet
<<<<<<< HEAD
from ._plotting import _plot, _explore_graph
from ._set_ops import _Set_Mixin
=======
from ._plotting import _plot
from ._set_ops import SetOpsMixin
>>>>>>> db27d9f1
from ._spatial_lag import _lag_spatial
from ._triangulation import _delaunay, _gabriel, _relative_neighborhood, _voronoi
from ._utils import _evaluate_index, _neighbor_dict_to_edges, _sparse_to_arrays

ALLOWED_TRANSFORMATIONS = ("O", "B", "R", "D", "V")

# listed alphabetically
__author__ = """"
Martin Fleischmann (martin@martinfleischmann.net)
Eli Knaap (ek@knaaptime.com)
Serge Rey (sjsrey@gmail.com)
Levi John Wolf (levi.john.wolf@gmail.com)
"""


class Graph(SetOpsMixin):
    """Graph class encoding spatial weights matrices

    The :class:`Graph` is currently experimental
    and its API is incomplete and unstable.
    """

    def __init__(self, adjacency, transformation="O"):
        """Weights base class based on adjacency list

        It is recommenced to use one of the ``from_*`` or ``build_*`` constructors
        rather than invoking ``__init__`` directly.

        Each observation needs to be present in the focal,
        at least as a self-loop with a weight 0.

        Parameters
        ----------
        adjacency : pandas.Series
            A MultiIndexed pandas.Series with ``"focal"`` and ``"neigbor"`` levels
            encoding adjacency, and values encoding weights. By convention,
            isolates are encoded as self-loops with a weight 0.
        transformation : str, default "O"
            weights transformation used to produce the table.

            - **O** -- Original
            - **B** -- Binary
            - **R** -- Row-standardization (global sum :math:`=n`)
            - **D** -- Double-standardization (global sum :math:`=1`)
            - **V** -- Variance stabilizing

        """
        if not isinstance(adjacency, pd.Series):
            raise TypeError(
                f"The adjacency table needs to be a pandas.Series. {type(adjacency)}"
            )
        if not adjacency.index.names == ["focal", "neighbor"]:
            raise ValueError(
                "The index of the adjacency table needs to be a MultiIndex named "
                "['focal', 'neighbor']."
            )
        if not adjacency.name == "weight":
            raise ValueError(
                "The adjacency needs to be named 'weight'. "
                f"'{adjacency.name}' was given instead."
            )
        if not pd.api.types.is_numeric_dtype(adjacency):
            raise ValueError(
                "The 'weight' needs to be of a numeric dtype. "
                f"'{adjacency.dtype}' dtype was given instead."
            )
        if adjacency.isna().any():
            raise ValueError("The adjacency table cannot contain missing values.")
        if transformation.upper() not in ALLOWED_TRANSFORMATIONS:
            raise ValueError(
                f"'transformation' needs to be one of {ALLOWED_TRANSFORMATIONS}. "
                f"'{transformation}' was given instead."
            )
        # adjacency always ordered i-->j on both levels
        ids = adjacency.index.get_level_values(0).unique().values
        adjacency = adjacency.reindex(ids, level=0).reindex(ids, level=1)
        self._adjacency = adjacency
        self.transformation = transformation

    def __getitem__(self, item):
        """Easy lookup based on focal index

        Parameters
        ----------
        item : hashable
            hashable represting an index value

        Returns
        -------
        pandas.Series
            subset of the adjacency table for `item`
        """
        if item in self.isolates:
            return pd.Series(
                [],
                index=pd.Index([], name="neighbor"),
                name="weight",
            )
        return self._adjacency.loc[item]

    def copy(self, deep=True):
        """Make a copy of this Graph's adjacency table and transformation

        Parameters
        ----------
        deep : bool, optional
            Make a deep copy of the adjacency table, by default True

        Returns
        -------
        Graph
            libpysal.graph.Graph as a copy of the original
        """
        return Graph(
            self._adjacency.copy(deep=deep), transformation=self.transformation
        )

    @cached_property
    def adjacency(self):
        """Return a copy of the adjacency list

        Returns
        -------
        pandas.Series
            Underlying adjacency list
        """
        return self._adjacency.copy()

    @classmethod
    def from_W(cls, w):  # noqa N802
        """Create an experimental Graph from libpysal.weights.W object

        Parameters
        ----------
        w : libpysal.weights.W

        Returns
        -------
        Graph
            libpysal.graph.Graph from W
        """
        return cls.from_weights_dict(dict(w))

    def to_W(self):  # noqa N802
        """Convert Graph to a libpysal.weights.W object

        Returns
        -------
        libpysal.weights.W
            representation of graph as a weights.W object
        """
        ids, labels = pd.factorize(
            self._adjacency.index.get_level_values("focal"), sort=False
        )
        neighbors = (
            self._adjacency.reset_index(level=1)
            .groupby(ids)
            .apply(
                lambda group: list(
                    group[
                        ~((group.index == group.neighbor) & (group.weight == 0))
                    ].neighbor
                )
            )
        )
        neighbors.index = labels[neighbors.index]
        weights = (
            self._adjacency.reset_index(level=1)
            .groupby(ids)
            .apply(
                lambda group: list(
                    group[
                        ~((group.index == group.neighbor) & (group.weight == 0))
                    ].weight
                )
            )
        )
        weights.index = labels[weights.index]
        return W(neighbors.to_dict(), weights.to_dict(), id_order=labels.tolist())

    @classmethod
    def from_adjacency(
        cls, adjacency, focal_col="focal", neighbor_col="neighbor", weight_col="weight"
    ):
        """Create a Graph from a pandas DataFrame formatted as an adjacency list

        Parameters
        ----------
        adjacency : pandas.DataFrame
            a dataframe formatted as an ajacency list. Should have columns
            "focal", "neighbor", and "weight", or columns that can be mapped
            to these (e.g. origin, destination, cost)
        focal : str, optional
            name of column holding focal/origin index, by default 'focal'
        neighbor : str, optional
            name of column holding neighbor/destination index, by default 'neighbor'
        weight : str, optional
            name of column holding weight values, by default 'weight'

        Returns
        -------
        Graph
            libpysal.graph.Graph
        """
        cols = dict(
            zip(
                [focal_col, neighbor_col, weight_col],
                ["focal_col", "neighbor_col", "weight_col"],
                strict=True,
            )
        )
        for col in cols:
            assert col in adjacency.columns.tolist(), (
                f'"{col}" was given for `{cols[col]}`, but the '
                f"columns available in `adjacency` are:  {adjacency.columns.tolist()}."
            )
        return cls.from_arrays(
            adjacency[focal_col].values,
            adjacency[neighbor_col].values,
            adjacency[weight_col].values,
        )

    @classmethod
    def from_sparse(cls, sparse, ids=None):
        """Convert a ``scipy.sparse`` array to a PySAL ``Graph`` object.

        Parameters
        ----------
        sparse : scipy.sparse array
            sparse representation of a graph
        ids : list-like, default None
            list-like of ids for geometries that is mappable to
            positions from sparse. If None, the positions are used as labels.

        Returns
        -------
        Graph
            libpysal.graph.Graph based on sparse
        """

        return cls.from_arrays(*_sparse_to_arrays(sparse, ids))

    @classmethod
    def from_arrays(cls, focal_ids, neighbor_ids, weight):
        """Generate Graph from arrays of indices and weights of the same length

        The arrays needs to be sorted in a way ensuring that focal_ids.unique() is
        equal to the index of original observations from which the Graph is being built

        Parameters
        ----------
        focal_index : array-like
            focal indices
        neighbor_index : array-like
            neighbor indices
        weight : array-like
            weights

        Returns
        -------
        Graph
            libpysal.graph.Graph based on arrays
        """

        w = cls(
            pd.Series(
                weight,
                name="weight",
                index=pd.MultiIndex.from_arrays(
                    [focal_ids, neighbor_ids], names=["focal", "neighbor"]
                ),
            )
        )

        return w

    @classmethod
    def from_weights_dict(cls, weights_dict):
        """Generate Graph from a dict of dicts

        Parameters
        ----------
        weights_dict : dictionary of dictionaries
            weights dictionary with the ``{focal: {neighbor: weight}}`` structure.

        Returns
        -------
        Graph
            libpysal.graph.Graph based on weights dictionary of dictionaries
        """
        idx = {f: list(neighbors) for f, neighbors in weights_dict.items()}
        data = {f: list(neighbors.values()) for f, neighbors in weights_dict.items()}
        return cls.from_dicts(idx, data)

    @classmethod
    def from_dicts(cls, neighbors, weights=None):
        """Generate Graph from dictionaries of neighbors and weights

        Parameters
        ----------
        neighbors : dict
            dictionary of neighbors with the ``{focal: [neighbor1, neighbor2]}``
            structure
        weights : dict, optional
            dictionary of neighbors with the ``{focal: [weight1, weight2]}``
            structure. If None, assumes binary weights.

        Returns
        -------
        Graph
            libpysal.graph.Graph based on dictionaries
        """
        head, tail, weight = _neighbor_dict_to_edges(neighbors, weights=weights)
        return cls.from_arrays(head, tail, weight)

    @classmethod
    def build_contiguity(cls, geometry, rook=True, by_perimeter=False, strict=False):
        """Generate Graph from geometry based on contiguity

        Contiguity builder assumes that all geometries are forming a coverage, i.e.
        a non-overlapping mesh and neighbouring geometries share only points or
        segments of their exterior boundaries. In practice, ``build_contiguity`` is
        capable of creating a Graph of partially overlapping geometries when
        ``strict=False, by_perimeter=False``, but that would not strictly follow the
        definition of queen or rook contiguity.

        Parameters
        ----------
        geometry : array-like of shapely.Geometry objects
            Could be geopandas.GeoSeries or geopandas.GeoDataFrame, in which case the
            resulting Graph is indexed by the original index. If an array of
            shapely.Geometry objects is passed, Graph will assume a RangeIndex.
        rook : bool, optional
            Contiguity method. If True, two geometries are considered neighbours if
            they share at least one edge. If False, two geometries are considered
            neighbours if they share at least one vertex. By default True
        by_perimeter : bool, optional
            If True, ``weight`` represents the length of the shared boundary between
            adjacent units, by default False. For row-standardized version of perimeter
            weights, use
            ``Graph.build_contiguity(gdf, by_perimeter=True).transform("r")``.
        strict : bool, optional
            Use the strict topological method. If False, the contiguity is determined
            based on shared coordinates or coordinate sequences representing edges.
            This assumes geometry coverage that is topologically correct. This method
            is faster but can miss some relations. If True, the contiguity is
            determined based on geometric relations that do not require precise
            topology. This method is slower but will result in correct contiguity
            even if the topology of geometries is not optimal. By default False.

        Returns
        -------
        Graph
            libpysal.graph.Graph encoding contiguity weights
        """
        ids = _evaluate_index(geometry)

        if hasattr(geometry, "geometry"):
            # potentially cast GeoDataFrame to GeoSeries
            geometry = geometry.geometry

        if strict:
            # use shapely-based constructors
            if rook:
                return cls.from_arrays(
                    *_rook(geometry, ids=ids, by_perimeter=by_perimeter)
                )
            return cls.from_arrays(
                *_queen(geometry, ids=ids, by_perimeter=by_perimeter)
            )

        # use vertex-based constructor
        return cls.from_arrays(
            *_vertex_set_intersection(
                geometry, rook=rook, ids=ids, by_perimeter=by_perimeter
            )
        )

    @classmethod
    def build_kernel(
        cls,
        data,
        kernel="gaussian",
        k=None,
        bandwidth=None,
        metric="euclidean",
        p=2,
        coincident="raise",
    ):
        """Generate Graph from geometry data based on a kernel function

        Parameters
        ----------
        data : numpy.ndarray, geopandas.GeoSeries, geopandas.GeoDataFrame
            geometries over which to compute a kernel. If a geopandas object with Point
            geoemtry is provided, the .geometry attribute is used. If a numpy.ndarray
            with shapely geoemtry is used, then the coordinates are extracted and used.
            If a numpy.ndarray of a shape (2,n) is used, it is assumed to contain x, y
            coordinates. If metric="precomputed", data is assumed to contain a
            precomputed distance metric.
        kernel : string or callable (default: 'gaussian')
            kernel function to apply over the distance matrix computed by `metric`.
            The following kernels are supported:

            - ``"triangular"``:
            - ``"parabolic"``:
            - ``"gaussian"``:
            - ``"bisquare"``:
            - ``"cosine"``:
            - ``'boxcar'``/discrete: all distances less than `bandwidth` are 1, and all
              other distances are 0
            - ``"identity"``/None : do nothing, weight similarity based on raw distance
            - ``callable`` : a user-defined function that takes the distance vector and
              the bandwidth and returns the kernel: kernel(distances, bandwidth)

        k : int (default: None)
            number of nearest neighbors used to truncate the kernel. This is assumed
            to be constant across samples. If None, no truncation is conduted.
        bandwidth : float (default: None)
            distance to use in the kernel computation. Should be on the same scale as
            the input coordinates.
        metric : string or callable (default: 'euclidean')
            distance function to apply over the input coordinates. Supported options
            depend on whether or not scikit-learn is installed. If so, then any
            distance function supported by scikit-learn is supported here. Otherwise,
            only euclidean, minkowski, and manhattan/cityblock distances are admitted.
        p : int (default: 2)
            parameter for minkowski metric, ignored if metric != "minkowski".
        coincident: str, optional (default "raise")
            Method for handling coincident points when ``k`` is not None. Options are
            ``'raise'`` (raising an exception when coincident points are present),
            ``'jitter'`` (randomly displace coincident points to produce uniqueness), &
            ``'clique'`` (induce fully-connected sub cliques for coincident points).

        Returns
        -------
        Graph
            libpysal.graph.Graph encoding kernel weights
        """
        ids = _evaluate_index(data)

        head, tail, weight = _kernel(
            data,
            bandwidth=bandwidth,
            metric=metric,
            kernel=kernel,
            k=k,
            p=p,
            ids=ids,
            coincident=coincident,
        )

        return cls.from_arrays(head, tail, weight)

    @classmethod
    def build_knn(cls, data, k, metric="euclidean", p=2, coincident="raise"):
        """Generate Graph from geometry data based on k-nearest neighbors search

        Parameters
        ----------
        data : numpy.ndarray, geopandas.GeoSeries, geopandas.GeoDataFrame
            geometries over which to compute a kernel. If a geopandas object with Point
            geoemtry is provided, the .geometry attribute is used. If a numpy.ndarray
            with shapely geoemtry is used, then the coordinates are extracted and used.
            If a numpy.ndarray of a shape (2,n) is used, it is assumed to contain x, y
            coordinates.
        k : int
            number of nearest neighbors.
        metric : string or callable (default: 'euclidean')
            distance function to apply over the input coordinates. Supported options
            depend on whether or not scikit-learn is installed. If so, then any
            distance function supported by scikit-learn is supported here. Otherwise,
            only euclidean, minkowski, and manhattan/cityblock distances are admitted.
        p : int (default: 2)
            parameter for minkowski metric, ignored if metric != "minkowski".
        coincident: str, optional (default "raise")
            Method for handling coincident points. Options include
            ``'raise'`` (raising an exception when coincident points are present),
            ``'jitter'`` (randomly displace coincident points to produce uniqueness), &
            ``'clique'`` (induce fully-connected sub cliques for coincident points).


        Returns
        -------
        Graph
            libpysal.graph.Graph encoding KNN weights
        """
        ids = _evaluate_index(data)

        head, tail, weight = _kernel(
            data,
            bandwidth=np.inf,
            metric=metric,
            kernel="boxcar",
            k=k,
            p=p,
            ids=ids,
            coincident=coincident,
        )

        return cls.from_arrays(head, tail, weight)

    @classmethod
    def build_triangulation(
        cls,
        data,
        method="delaunay",
        bandwidth=np.inf,
        kernel="boxcar",
        clip="extent",
        rook=True,
        coincident="raise",
    ):
        """Generate Graph from geometry based on triangulation

        Parameters
        ----------
        data : numpy.ndarray, geopandas.GeoSeries, geopandas.GeoDataFrame
            geometries containing locations to compute the
            delaunay triangulation. If a geopandas object with Point
            geoemtry is provided, the .geometry attribute is used. If a numpy.ndarray
            with shapely geoemtry is used, then the coordinates are extracted and used.
            If a numpy.ndarray of a shape (2,n) is used, it is assumed to contain x, y
            coordinates.
        method : str, (default "delaunay")
            method of extracting the weights from triangulation. Supports:

            - ``"delaunay"``
            - ``"gabriel"``
            - ``"relative_neighborhood"``
            - ``"voronoi"``

        bandwidth : float, optional
            distance to use in the kernel computation. Should be on the same scale as
            the input coordinates, by default numpy.inf
        kernel : str, optional
            kernel function to use in order to weight the output graph. See
            :meth:`Graph.build_kernel` for details. By default "boxcar"
        clip : str (default: 'bbox')
            Clipping method when ``method="voronoi"``. Ignored otherwise.
            Default is ``'extent'``. Options are as follows.

            - ``'none'``/``None``: No clip is applied. Voronoi cells may be
              arbitrarily larger that the source map. Note that this may lead to
              cells that are many orders of magnitude larger in extent than the
              original map. Not recommended.
            - ``'bbox'``/``'extent'``/``'bounding box'``: Clip the voronoi cells to
              the bounding box of the input points.
            - ``'chull``/``'convex hull'``: Clip the voronoi cells to the convex hull
              of the input points.
            - ``'ashape'``/``'ahull'``: Clip the voronoi cells to the tightest hull
              that contains all points (e.g. the smallest alphashape, using
              :func:`libpysal.cg.alpha_shape_auto`).
            - ``shapely.Polygon``: Clip to an arbitrary Polygon.

        rook : bool, optional
            Contiguity method when ``method="voronoi"``. Ignored otherwise.
            If True, two geometries are considered neighbours if they
            share at least one edge. If False, two geometries are considered neighbours
            if they share at least one vertex. By default True
        coincident: str, optional (default "raise")
            Method for handling coincident points. Options include
            ``'raise'`` (raising an exception when coincident points are present),
            ``'jitter'`` (randomly displace coincident points to produce uniqueness), &
            ``'clique'`` (induce fully-connected sub cliques for coincident points).

        Returns
        -------
        Graph
            libpysal.graph.Graph encoding triangulation weights
        """
        ids = _evaluate_index(data)

        if method == "delaunay":
            head, tail, weights = _delaunay(
                data, ids=ids, bandwidth=bandwidth, kernel=kernel, coincident=coincident
            )
        elif method == "gabriel":
            head, tail, weights = _gabriel(
                data, ids=ids, bandwidth=bandwidth, kernel=kernel, coincident=coincident
            )
        elif method == "relative_neighborhood":
            head, tail, weights = _relative_neighborhood(
                data, ids=ids, bandwidth=bandwidth, kernel=kernel, coincident=coincident
            )
        elif method == "voronoi":
            head, tail, weights = _voronoi(
                data, ids=ids, clip=clip, rook=rook, coincident=coincident
            )
        else:
            raise ValueError(
                f"Method '{method}' is not supported. Use one of ['delaunay', "
                "'gabriel', 'relative_neighborhood', 'voronoi']."
            )

        return cls.from_arrays(head, tail, weights)

    @classmethod
    def build_distance_band(
        cls, data, threshold, binary=True, alpha=-1.0, kernel=None, bandwidth=None
    ):
        """Generate Graph from geometry based on a distance band

        Parameters
        ----------
        data : numpy.ndarray, geopandas.GeoSeries, geopandas.GeoDataFrame
            geometries containing locations to compute the
            delaunay triangulation. If a geopandas object with Point
            geometry is provided, the .geometry attribute is used. If a numpy.ndarray
            with shapely geometry is used, then the coordinates are extracted and used.
            If a numpy.ndarray of a shape (2,n) is used, it is assumed to contain x, y
            coordinates.
        threshold : float
            distance band
        binary : bool, optional
            If True :math:`w_{ij}=1` if :math:`d_{i,j}<=threshold`, otherwise
            :math:`w_{i,j}=0`.
            If False :math:`wij=dij^{alpha}`, by default True.
        alpha : float, optional
            distance decay parameter for weight (default -1.0)
            if alpha is positive the weights will not decline with
            distance. Ignored if ``binary=True`` or ``kernel`` is not None.
        kernel : str, optional
            kernel function to use in order to weight the output graph. See
            :meth:`Graph.build_kernel` for details. Ignored if ``binary=True``.
        bandwidth : float (default: None)
            distance to use in the kernel computation. Should be on the same scale as
            the input coordinates. Ignored if ``binary=True`` or ``kernel=None``.

        Returns
        -------
        Graph
            libpysal.graph.Graph encoding distance band weights
        """
        ids = _evaluate_index(data)

        dist = _distance_band(data, threshold)

        if binary:
            head, tail, weight = _kernel(
                dist,
                kernel="boxcar",
                metric="precomputed",
                ids=ids,
                bandwidth=np.inf,
            )
        elif kernel is not None:
            head, tail, weight = _kernel(
                dist,
                kernel=kernel,
                metric="precomputed",
                ids=ids,
                bandwidth=bandwidth,
            )
        else:
            head, tail, weight = _kernel(
                dist,
                kernel=lambda distances, alpha: np.power(distances, alpha),
                metric="precomputed",
                ids=ids,
                bandwidth=alpha,
            )

        adjacency = pd.DataFrame.from_dict(
            {"focal": head, "neighbor": tail, "weight": weight}
        ).set_index("focal")

        # drop diagonal
        counts = adjacency.index.value_counts()
        no_isolates = counts[counts > 1]
        adjacency = adjacency[
            ~(
                adjacency.index.isin(no_isolates.index)
                & (adjacency.index == adjacency.neighbor)
            )
        ]
        # set isolates to 0 - distance band should never contain self-weight
        adjacency.loc[~adjacency.index.isin(no_isolates.index), "weight"] = 0

        return cls.from_arrays(
            adjacency.index.values, adjacency.neighbor.values, adjacency.weight.values
        )

    @classmethod
    def build_block_contiguity(cls, regimes):
        """Generate Graph from block contiguity (regime neighbors)

        Block contiguity structures are relevant when defining neighbor relations
        based on membership in a regime. For example, all counties belonging to
        the same state could be defined as neighbors, in an analysis of all
        counties in the US.

        Parameters
        ----------
        regimes : list-like
            list-like of regimes. If pandas.Series, its index is used to encode Graph.
            Otherwise a default RangeIndex is used.

        Returns
        -------
        Graph
            libpysal.graph.Graph encoding block contiguity
        """
        ids = _evaluate_index(regimes)

        return cls.from_dicts(_block_contiguity(regimes, ids=ids))

    @classmethod
    def build_fuzzy_contiguity(
        cls,
        geometry,
        tolerance=None,
        buffer=None,
        predicate="intersects",
    ):
        """Generate Graph from fuzzy contiguity

        Fuzzy contiguity relaxes the notion of contiguity neighbors
        for the case of geometry collections that violate the condition
        of planar enforcement. It handles three types of conditions present
        in such collections that would result in missing links when using
        the regular contiguity methods.

        The first are edges for nearby polygons that should be shared, but are
        digitized separately for the individual polygons and the resulting edges
        do not coincide, but instead the edges intersect. This case can also be
        covered by ``build_contiguty`` with the ``strict=False`` parameter.

        The second case is similar to the first, only the resultant edges do not
        intersect but are "close". The optional buffering of geometry then closes the
        gaps between the polygons and a resulting intersection is encoded as a link.

        The final case arises when one polygon is "inside" a second polygon but is not
        encoded to represent a hole in the containing polygon.

        It is also possible to create a contiguity based on a custom spatial predicate.

        Parameters
        ----------
        geoms :  array-like of shapely.Geometry objects
            Could be geopandas.GeoSeries or geopandas.GeoDataFrame, in which case the
            resulting Graph is indexed by the original index. If an array of
            shapely.Geometry objects is passed, Graph will assume a RangeIndex.
        tolerance : float, optional
            The percentage of the length of the minimum side of the bounding rectangle
            for the ``geoms`` to use in determining the buffering distance. Either
            ``tolerance`` or ``buffer`` may be specified but not both.
            By default None.
        buffer : float, optional
            Exact buffering distance in the units of ``geoms.crs``. Either
            ``tolerance`` or ``buffer`` may be specified but not both.
            By default None.
        predicate : str, optional
            The predicate to use for determination of neighbors. Default is
            'intersects'. If None is passed, neighbours are determined based
            on the intersection of bounding boxes. See the documentation of
            ``geopandas.GeoSeries.sindex.query`` for allowed predicates.

        Returns
        -------
        Graph
            libpysal.graph.Graph encoding fuzzy contiguity
        """
        ids = _evaluate_index(geometry)

        heads, tails, weights = _fuzzy_contiguity(
            geometry, ids, tolerance=tolerance, buffer=buffer, predicate=predicate
        )

        return cls.from_arrays(heads, tails, weights)

    @cached_property
    def neighbors(self):
        """Get neighbors dictionary

        Notes
        -----
        It is recommended to work directly with :meth:`Graph.adjacency` rather than
        using the :meth:`Graph.neighbors`.

        Returns
        -------
        dict
            dict of tuples representing neighbors
        """
        return (
            self._adjacency.reset_index(level=1)
            .groupby(level=0)
            .apply(
                lambda group: tuple(
                    group[
                        ~((group.index == group.neighbor) & (group.weight == 0))
                    ].neighbor
                )
            )
            .to_dict()
        )

    @cached_property
    def weights(self):
        """Get weights dictionary

        Notes
        -----
        It is recommended to work directly with :meth:`Graph.adjacency` rather than
        using the :meth:`Graph.weights`.

        Returns
        -------
        dict
            dict of tuples representing weights
        """
        return (
            self._adjacency.reset_index(level=1)
            .groupby(level=0)
            .apply(
                lambda group: tuple(
                    group[
                        ~((group.index == group.neighbor) & (group.weight == 0))
                    ].weight
                )
            )
            .to_dict()
        )

    @cached_property
    def sparse(self):
        """Return a scipy.sparse array (COO)

        Returns
        -------
        scipy.sparse.COO
            sparse representation of the adjacency
        """
        # pivot to COO sparse matrix and cast to array
        return sparse.coo_array(
            self._adjacency.astype("Sparse[float]").sparse.to_coo(sort_labels=True)[0]
        )

    def transform(self, transformation):
        """Transformation of weights

        Parameters
        ----------
        transformation : str
            Transformation method. The following are
            valid transformations.

            - **B** -- Binary
            - **R** -- Row-standardization (global sum :math:`=n`)
            - **D** -- Double-standardization (global sum :math:`=1`)
            - **V** -- Variance stabilizing

        Returns
        -------
        Graph
            transformed weights

        Raises
        ------
        ValueError
            Value error for unsupported transformation
        """
        transformation = transformation.upper()

        if self.transformation == transformation:
            return self.copy()

        if transformation == "R":
            standardized = (
                (self._adjacency / self._adjacency.groupby(level=0).transform("sum"))
                .fillna(0)
                .values
            )  # isolate comes as NaN -> 0

        elif transformation == "D":
            standardized = (self._adjacency / self._adjacency.sum()).values

        elif transformation == "B":
            standardized = self._adjacency.astype(bool).astype(int)

        elif transformation == "V":
            s = self._adjacency.groupby(level=0).transform(
                lambda group: group / math.sqrt((group**2).sum())
            )
            n_q = self.n / s.sum()
            standardized = (s * n_q).fillna(0).values  # isolate comes as NaN -> 0

        else:
            raise ValueError(
                f"Transformation '{transformation}' is not supported. "
                f"Use one of {ALLOWED_TRANSFORMATIONS[1:]}"
            )

        standardized_adjacency = pd.Series(
            standardized, name="weight", index=self._adjacency.index
        )
        return Graph(standardized_adjacency, transformation)

    @cached_property
    def _components(self):
        """helper for n_components and component_labels"""
        # TODO: remove casting to matrix once scipy supports arrays here
        return sparse.csgraph.connected_components(sparse.coo_matrix(self.sparse))

    @cached_property
    def n_components(self):
        """Get a number of connected components

        Returns
        -------
        int
            number of components
        """
        return self._components[0]

    @cached_property
    def component_labels(self):
        """Get component labels per observation

        Returns
        -------
        numpy.array
            Array of component labels
        """
        return pd.Series(
            self._components[1], index=self.unique_ids, name="component labels"
        )

    @cached_property
    def cardinalities(self):
        """Number of neighbors for each observation

        Returns
        -------
        pandas.Series
            Series with a number of neighbors per each observation
        """
        cardinalities = self._adjacency.astype(bool).groupby(level=0).sum()
        cardinalities.name = "cardinalities"
        return cardinalities

    @cached_property
    def isolates(self):
        """Index of observations with no neighbors

        Isolates are encoded as a self-loop with
        the weight == 0 in the adjacency table.

        Returns
        -------
        pandas.Index
            Index with a subset of observations that do not have any neighbor
        """
        nulls = self._adjacency[self._adjacency == 0].reset_index(level=1)
        # since not all zeros are necessarily isolates, do the focal == neighbor check
        return nulls[nulls.index == nulls.neighbor].index.unique()

    @cached_property
    def unique_ids(self):
        """Unique IDs used in the Graph"""
        return self._adjacency.index.get_level_values("focal").unique()

    @cached_property
    def n(self):
        """Number of observations."""
        return self.unique_ids.shape[0]

    @cached_property
    def n_nodes(self):
        """Number of observations."""
        return self.unique_ids.shape[0]

    @cached_property
    def n_edges(self):
        """Number of observations."""
        return self._adjacency.shape[0] - self.isolates.shape[0]

    @cached_property
    def pct_nonzero(self):
        """Percentage of nonzero weights."""
        p = 100.0 * self.sparse.nnz / (1.0 * self.n**2)
        return p

    @cached_property
    def nonzero(self):
        """Number of nonzero weights."""
        return (self._adjacency.drop(self.isolates) > 0).sum()

    def asymmetry(self, intrinsic=True):
        r"""Asymmetry check.

        Parameters
        ----------
        intrinsic : bool, optional
            Default is ``True``. Intrinsic symmetry is defined as:

            .. math::

                w_{i,j} == w_{j,i}

            If ``intrinsic`` is ``False`` symmetry is defined as:

            .. math::

                i \in N_j \ \& \ j \in N_i

            where :math:`N_j` is the set of neighbors for :math:`j`,
            e.g., ``True`` requires equality of the weight to consider
            two links equal, ``False`` requires only a presence of a link
            with a non-zero weight.

        Returns
        -------
        pandas.Series
            A ``Series`` of ``(i,j)`` pairs of asymmetries sorted
            ascending by the focal observation (index value),
            where ``i`` is the focal and ``j`` is the neighbor.
            An empty ``Series`` is returned if no asymmetries are found.
        """
        if intrinsic:
            wd = self.sparse.transpose() - self.sparse
        else:
            transformed = self.transform("b")
            wd = transformed.sparse.transpose() - transformed.sparse

        ids = np.nonzero(wd)
        if len(ids[0]) == 0:
            return pd.Series(
                index=pd.Index([], name="focal"),
                name="neighbor",
                dtype=self._adjacency.index.dtypes["focal"],
            )
        else:
            i2id = dict(
                zip(np.arange(self.unique_ids.shape[0]), self.unique_ids, strict=True)
            )
            focal, neighbor = np.nonzero(wd)
            focal = focal.astype(self._adjacency.index.dtypes["focal"])
            neighbor = neighbor.astype(self._adjacency.index.dtypes["focal"])
            for i in i2id:
                focal[focal == i] = i2id[i]
                neighbor[neighbor == i] = i2id[i]
            ijs = pd.Series(
                neighbor, index=pd.Index(focal, name="focal"), name="neighbor"
            ).sort_index()
            return ijs

    def higher_order(self, k=2, shortest_path=True, diagonal=False, lower_order=False):
        """Contiguity weights object of order :math:`k`.

        Proper higher order neighbors are returned such that :math:`i` and :math:`j`
        are :math:`k`-order neighbors if the shortest path from :math:`i-j` is of
        length :math:`k`.

        Parameters
        ----------
        k : int, optional
            Order of contiguity. By default 2.
        shortest_path : bool, optional
            If True, :math:`i,j` and :math:`k`-order neighbors if the shortest
            path for :math:`i,j` is :math:`k`. If False, :math:`i,j` are
            `k`-order neighbors if there is a path from :math:`i,j` of length
            :math:`k`. By default True.
        diagonal : bool, optional
            If True, keep :math:`k`-order (:math:`i,j`) joins when :math:`i==j`.
            If False, remove :math:`k`-order (:math:`i,j`) joins when
            :math:`i==j`. By default False.
        lower_order : bool, optional
            If True, include lower order contiguities. If False return only weights of
            order :math:`k`. By default False.

        Returns
        -------
        Graph
            higher order weights
        """
        # TODO: remove casting to matrix once scipy implements matrix_power on array.
        # [https://github.com/scipy/scipy/pull/18544]
        binary = self.transform("B")
        sp = sparse.csr_matrix(binary.sparse)

        if lower_order:
            wk = sum(sp**x for x in range(2, k + 1))
            shortest_path = False
        else:
            wk = sp**k

        rk, ck = wk.nonzero()
        sk = set(zip(rk, ck, strict=True))

        if shortest_path:
            for j in range(1, k):
                wj = sp**j
                rj, cj = wj.nonzero()
                sj = set(zip(rj, cj, strict=True))
                sk.difference_update(sj)
        if not diagonal:
            sk = {(i, j) for i, j in sk if i != j}

        return Graph.from_sparse(
            sparse.coo_array(
                (
                    np.ones(len(sk), dtype=np.int8),
                    ([s[0] for s in sk], [s[1] for s in sk]),
                ),
                shape=sp.shape,
            ),
            ids=self.unique_ids,
        )

    def lag(self, y):
        """Spatial lag operator

        If weights are row standardized, returns the mean of each
        observation's neighbors; if not, returns the weighted sum
        of each observation's neighbors.

        Parameters
        ----------
        y : array-like
            array-like (N,) shape where N is equal to number of observations in self.

        Returns
        -------
        numpy.ndarray
            array of numeric values for the spatial lag
        """
        return _lag_spatial(self, y)

    def to_parquet(self, path, **kwargs):
        """Save Graph to a Apache Parquet

        Graph is serialized to the Apache Parquet using the underlying adjacency
        object stored as a Parquet table and custom metadata containing transformation.

        Requires pyarrow package.

        Parameters
        ----------
        path : str | pyarrow.NativeFile
            path or any stream supported by pyarrow
        **kwargs
            additional keyword arguments passed to pyarrow.parquet.write_table

        See also
        --------
        read_parquet
        """
        _to_parquet(self, path, **kwargs)

    def to_networkx(self):
        """Convert Graph to a ``networkx`` graph.

        If Graph is symmetric, returns ``nx.Graph``, otherwise returns a ``nx.DiGraph``.

        Returns
        -------
        networkx.Graph | networkx.DiGraph
            Representation of libpysal Graph as networkx graph
        """
        try:
            import networkx as nx
        except ImportError:
            raise ImportError("NetworkX is required.") from None

        graph_type = nx.Graph if self.asymmetry().empty else nx.DiGraph

        return nx.from_pandas_edgelist(
            self._adjacency.reset_index(),
            source="focal",
            target="neighbor",
            edge_attr="weight",
            create_using=graph_type,
        )

    def plot(
        self,
        gdf,
        focal=None,
        nodes=True,
        color="k",
        edge_kws=None,
        node_kws=None,
        focal_kws=None,
        ax=None,
        figsize=None,
        limit_extent=False,
    ):
        """Plot edges and nodes of the Graph

        Creates a ``maptlotlib`` plot based on the topology stored in the
        Graph and spatial location defined in ``gdf``.

        Parameters
        ----------
        gdf : geopandas.GeoDataFrame
            Geometries indexed using the same index as Graph. Geometry types other than
            points are converted to centroids encoding start and end point of Graph
            edges.
        focal : hashable | array-like[hashable] | None, optional
            ID or an array-like of IDs of focal geometries whose weights shall be
            plotted. If None, all weights from all focal geometries are plotted.
            By default None
        nodes : bool, optional
            Plot nodes as points, by default True
        color : str, optional
            The color of all objects, by default "k"
        edge_kws : dict, optional
            Keyword arguments dictionary to send to ``LineCollection``,
            which provides fine-grained control over the aesthetics
            of the edges in the plot. By default None
        node_kws : dict, optional
            Keyword arguments dictionary to send to ``ax.scatter``,
            which provides fine-grained control over the aesthetics
            of the nodes in the plot. By default None
        focal_kws : dict, optional
            Keyword arguments dictionary to send to ``ax.scatter``,
            which provides fine-grained control over the aesthetics
            of the focal nodes in the plot on top of generic ``node_kws``.
            Values of ``node_kws`` are updated from ``focal_kws``.
            Ignored if ``focal=None``. By default None
        ax : matplotlib.axes.Axes, optional
            Axis on which to plot the weights. If None, a new figure and axis are
            created. By default None
        figsize : tuple, optional
            figsize used to create a new axis. By default None
        limit_extent : bool, optional
            limit the extent of the axis to the extent of the plotted graph, by default
            False

        Returns
        -------
        matplotlib.axes.Axes
            Axis with the resulting plot

        Notes
        -----
        If you'd like to overlay the actual geometries from the
        ``geopandas.GeoDataFrame``, create an axis by plotting the ``GeoDataFrame``
        and plot the Graph on top.

            ax = gdf.plot()
            gdf_graph.plot(gdf, ax=ax)

        """
        return _plot(
            self,
            gdf,
            focal=focal,
            nodes=nodes,
            color=color,
            node_kws=node_kws,
            edge_kws=edge_kws,
            focal_kws=focal_kws,
            ax=ax,
            figsize=figsize,
            limit_extent=limit_extent,
        )

    def explore(self, gdf, **kwargs):
        """Plot graph as an interactive Folium Map

        Parameters
        ----------
        g : libpysal.Graph
            graph to be plotted
        gdf : geopandas.GeoDataFrame
            geodataframe used to instantiate to Graph
        kwargs: additional keyword arguments passed to the geopandas explore
            method. For example, to make the  nodes larger pass `marker_kwds={'radius':8}`

        Returns
        -------
        folium.Map
            folium map
        """
        return _explore_graph(self, gdf, **kwargs)


def _arrange_arrays(heads, tails, weights, ids=None):
    """
    Rearrange input arrays so that observation indices
    are well-ordered with respect to the input ids. That is,
    an "early" identifier should always preceed a "later" identifier
    in the heads, but the tails should be sorted with respect
    to heads *first*, then sorted within the tails.
    """
    if ids is None:
        ids = np.unique(np.hstack((heads, tails)))
    lookup = list(ids).index
    input_df = pd.DataFrame.from_dict(
        {"focal": heads, "neighbor": tails, "weight": weights}
    )
    return (
        input_df.set_index(["focal", "neighbor"])
        .assign(
            focal_loc=input_df.focal.apply(lookup).values,
            neighbor_loc=input_df.neighbor.apply(lookup).values,
        )
        .sort_values(["focal_loc", "neighbor_loc"])
        .reset_index()
        .drop(["focal_loc", "neighbor_loc"], axis=1)
        .values.T
    )


def read_parquet(path, **kwargs):
    """Read Graph from a Apache Parquet

    Read Graph serialized using `Graph.to_parquet()` back into the `Graph` object.
    The Parquet file needs to contain adjacency table with a structure required
    by the `Graph` constructor and optional metadata with the type of transformation.

    Parameters
    ----------
    path : str | pyarrow.NativeFile | file-like object
        path or any stream supported by pyarrow
    **kwargs
        additional keyword arguments passed to pyarrow.parquet.read_table

    Returns
    -------
    Graph
        deserialized Graph
    """
    adjacency, transformation = _read_parquet(path, **kwargs)
    return Graph(adjacency, transformation)<|MERGE_RESOLUTION|>--- conflicted
+++ resolved
@@ -16,13 +16,8 @@
 )
 from ._kernel import _distance_band, _kernel
 from ._parquet import _read_parquet, _to_parquet
-<<<<<<< HEAD
 from ._plotting import _plot, _explore_graph
-from ._set_ops import _Set_Mixin
-=======
-from ._plotting import _plot
 from ._set_ops import SetOpsMixin
->>>>>>> db27d9f1
 from ._spatial_lag import _lag_spatial
 from ._triangulation import _delaunay, _gabriel, _relative_neighborhood, _voronoi
 from ._utils import _evaluate_index, _neighbor_dict_to_edges, _sparse_to_arrays

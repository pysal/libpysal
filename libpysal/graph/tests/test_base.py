import os
import string
import tempfile

import geodatasets
import geopandas as gpd
import numpy as np
import pandas as pd
import pytest
from scipy import sparse

from libpysal import graph, weights


class TestBase:
    def setup_method(self):
        self.neighbor_dict_int = {0: 1, 1: 2, 2: 5, 3: 4, 4: 5, 5: 8, 6: 7, 7: 8, 8: 7}
        self.weight_dict_int_binary = {
            0: 1,
            1: 1,
            2: 1,
            3: 1,
            4: 1,
            5: 1,
            6: 1,
            7: 1,
            8: 1,
        }
        self.index_int = pd.Index(
            [0, 1, 2, 3, 4, 5, 6, 7, 8],
            dtype="int64",
            name="focal",
        )
        self.neighbor_dict_str = {
            string.ascii_letters[k]: string.ascii_letters[v]
            for k, v in self.neighbor_dict_int.items()
        }
        self.weight_dict_str_binary = {
            string.ascii_letters[k]: v for k, v in self.weight_dict_int_binary.items()
        }
        self.index_str = pd.Index(
            [string.ascii_letters[k] for k in self.index_int],
            dtype="object",
            name="focal",
        )
        self.adjacency_int_binary = pd.Series(
            self.weight_dict_int_binary.values(),
            name="weight",
            index=pd.MultiIndex.from_arrays(
                [self.index_int, self.neighbor_dict_int.values()],
                names=["focal", "neighbor"],
            ),
        )
        self.adjacency_str_binary = pd.Series(
            self.weight_dict_str_binary.values(),
            name="weight",
            index=pd.MultiIndex.from_arrays(
                [self.index_str, self.neighbor_dict_str.values()],
                names=["focal", "neighbor"],
            ),
        )

        # one isolate, one self-link
        self.W_dict_int = {
            0: {0: 1, 3: 0.5, 1: 0.5},
            1: {0: 0.3, 4: 0.3, 2: 0.3},
            2: {1: 0.5, 5: 0.5},
            3: {0: 0.3, 6: 0.3, 4: 0.3},
            4: {1: 0.25, 3: 0.25, 7: 0.25, 5: 0.25},
            5: {2: 0.3, 4: 0.3, 8: 0.3},
            6: {3: 0.5, 7: 0.5},
            7: {4: 0.3, 6: 0.3, 8: 0.3},
            8: {5: 0.5, 7: 0.5},
            9: {},
        }
        self.W_dict_str = {
            string.ascii_letters[k]: {
                string.ascii_letters[k_]: v_ for k_, v_ in v.items()
            }
            for k, v in self.W_dict_int.items()
        }
        self.g_int = graph.Graph.from_weights_dict(self.W_dict_int)
        self.g_str = graph.Graph.from_weights_dict(self.W_dict_str)
        rng = np.random.default_rng(seed=0)
        self.letters = np.asarray(list(string.ascii_letters[:26]))
        rng.shuffle(self.letters)
        self.W_dict_str_unordered = {
            self.letters[k]: {self.letters[k_]: v_ for k_, v_ in v.items()}
            for k, v in self.W_dict_int.items()
        }
        self.g_str_unodered = graph.Graph.from_weights_dict(self.W_dict_str_unordered)

        self.nybb = gpd.read_file(geodatasets.get_path("nybb")).set_index("BoroName")

    def test_init(self):
        g = graph.Graph(self.adjacency_int_binary)
        assert isinstance(g, graph.Graph)
        assert hasattr(g, "_adjacency")
        assert g._adjacency.shape == (9,)
        pd.testing.assert_series_equal(g._adjacency, self.adjacency_int_binary)
        assert hasattr(g, "transformation")
        assert g.transformation == "O"

        g = graph.Graph(self.adjacency_str_binary)
        assert isinstance(g, graph.Graph)
        assert hasattr(g, "_adjacency")
        assert g._adjacency.shape == (9,)
        pd.testing.assert_series_equal(g._adjacency, self.adjacency_str_binary)
        assert hasattr(g, "transformation")
        assert g.transformation == "O"

        with pytest.raises(TypeError, match="The adjacency table needs to be"):
            graph.Graph(self.adjacency_int_binary.values)

        with pytest.raises(ValueError, match="The index of the adjacency table"):
            adj = self.adjacency_int_binary.copy()
            adj.index.names = ["foo", "bar"]
            graph.Graph(adj)

        with pytest.raises(
            ValueError, match="The adjacency needs to be named 'weight'"
        ):
            graph.Graph(self.adjacency_int_binary.rename("foo"))

        with pytest.raises(ValueError, match="The 'weight' needs"):
            graph.Graph(self.adjacency_int_binary.astype(str))

        with pytest.raises(
            ValueError, match="The adjacency table cannot contain missing"
        ):
            adj = self.adjacency_int_binary.copy()
            adj.iloc[0] = np.nan
            graph.Graph(adj)

        with pytest.raises(ValueError, match="'transformation' needs to be"):
            graph.Graph(self.adjacency_int_binary, transformation="foo")

    def test_copy(self):
        g_copy = self.g_str.copy()
        assert g_copy == self.g_str
        g_copy._adjacency.iloc[0] = 2
        assert g_copy != self.g_str

    def test_adjacency(self):
        g = graph.Graph(self.adjacency_int_binary)
        adjacency = g.adjacency
        pd.testing.assert_series_equal(adjacency, self.adjacency_int_binary)

        # ensure copy
        adjacency.iloc[0] = 100
        pd.testing.assert_series_equal(g._adjacency, self.adjacency_int_binary)

    def test_w_roundtrip(self):
        w = self.g_int.to_W()
        pd.testing.assert_series_equal(
            self.g_int._adjacency.sort_index(),
            w.to_adjlist(drop_islands=False)
            .set_index(["focal", "neighbor"])["weight"]
            .sort_index(),
            check_index_type=False,
            check_dtype=False,
        )
        g_roundtripped = graph.Graph.from_W(w)
        assert self.g_int == g_roundtripped

        w = self.g_str.to_W()
        pd.testing.assert_series_equal(
            self.g_str._adjacency.sort_index(),
            w.to_adjlist(drop_islands=False)
            .set_index(["focal", "neighbor"])["weight"]
            .sort_index(),
            check_index_type=False,
            check_dtype=False,
        )
        g_roundtripped = graph.Graph.from_W(w)
        assert self.g_str == g_roundtripped

        w = weights.lat2W(3, 3)
        g = graph.Graph.from_W(w)
        pd.testing.assert_series_equal(
            g._adjacency.sort_index(),
            w.to_adjlist().set_index(["focal", "neighbor"])["weight"].sort_index(),
            check_index_type=False,
            check_dtype=False,
        )
        w_exp = g.to_W()
        # assert w.neighbors == w_exp.neighbors
        assert w.weights == w_exp.weights

        w.transform = "r"
        g_rowwise = graph.Graph.from_W(w)
        pd.testing.assert_series_equal(
            g_rowwise._adjacency.sort_index(),
            w.to_adjlist().set_index(["focal", "neighbor"])["weight"].sort_index(),
            check_index_type=False,
            check_dtype=False,
        )
        w_trans = g_rowwise.to_W()
        # assert w.neighbors == w_trans.neighbors
        assert w.weights == w_trans.weights

        diag = weights.fill_diagonal(w)
        g_diag = graph.Graph.from_W(diag)
        pd.testing.assert_series_equal(
            g_diag._adjacency.sort_index(),
            diag.to_adjlist().set_index(["focal", "neighbor"])["weight"].sort_index(),
            check_index_type=False,
            check_dtype=False,
        )
        w_diag = g_diag.to_W()
        # assert diag.neighbors == W_diag.neighbors
        assert diag.weights == w_diag.weights

        w = weights.W(
            neighbors={"a": ["b"], "b": ["a", "c"], "c": ["b"], "d": []},
            silence_warnings=True,
        )
        g_isolate = graph.Graph.from_W(w)
        pd.testing.assert_series_equal(
            g_isolate._adjacency.sort_index(),
            w.to_adjlist().set_index(["focal", "neighbor"])["weight"].sort_index(),
            check_index_type=False,
            check_dtype=False,
        )
        w_isolate = g_isolate.to_W()
        # assert w.neighbors == w_isolate.neighbors
        assert w.weights == w_isolate.weights

        w = self.g_str_unodered.to_W()
        assert w.id_order_set
        np.testing.assert_array_equal(w.id_order, self.letters[:10])

    def test_from_sparse(self):
        row = np.array([0, 0, 1, 2, 3, 3])
        col = np.array([1, 3, 3, 2, 1, 3])
        data = np.array([0.1, 0.5, 0.9, 0, 0.3, 0.1])
        sp = sparse.coo_array((data, (row, col)), shape=(4, 4))
        g = graph.Graph.from_sparse(sp)
        expected = graph.Graph.from_arrays(row, col, data)
        assert g == expected, "sparse constructor does not match arrays constructor"

        g = graph.Graph.from_sparse(sp.tocsr())
        assert g == expected, "csc input does not match coo input"

        g = graph.Graph.from_sparse(sp.tocsc())
        assert g == expected, "csr input does not match coo input"

        ids = ["zero", "one", "two", "three"]

        g_named = graph.Graph.from_sparse(
            sp,
            ids=ids,
        )

        expected = graph.Graph.from_arrays(
            ["zero", "zero", "one", "two", "three", "three"],
            ["one", "three", "three", "two", "one", "three"],
            data,
        )
        assert g_named == expected

        g = graph.Graph.from_sparse(
            sp.tocsr(),
            ids=ids,
        )
        assert g == expected, "sparse csr with ids does not match arrays constructor"

        g = graph.Graph.from_sparse(
            sp.tocsc(),
            ids=ids,
        )
        assert g == (expected), "sparse csr with ids does not match arrays constructor"

        dense = np.array(
            [
                [0, 0, 1, 1, 0],
                [0, 0, 1, 1, 0],
                [0, 1, 0, 1, 0],
                [0, 1, 0, 0, 1],
                [0, 1, 0, 1, 0],
            ]
        )
        sp = sparse.csr_array(dense)
        g = graph.Graph.from_sparse(
            sp, ids=["staten_island", "queens", "brooklyn", "manhattan", "bronx"]
        )
        expected = graph.Graph.from_arrays(
            [
                "staten_island",
                "staten_island",
                "queens",
                "queens",
                "brooklyn",
                "brooklyn",
                "manhattan",
                "manhattan",
                "bronx",
                "bronx",
            ],
            [
                "brooklyn",
                "manhattan",
                "brooklyn",
                "manhattan",
                "queens",
                "manhattan",
                "queens",
                "bronx",
                "queens",
                "manhattan",
            ],
            np.ones(10),
        )
        assert (
            g == expected
        ), "sparse csr nybb with ids does not match arrays constructor"
        np.testing.assert_array_equal(g.sparse.todense(), sp.todense())

        with pytest.raises(ValueError, match="The length of ids "):
            graph.Graph.from_sparse(sp, ids=["staten_island", "queens"])

    def test_from_arrays(self):
        focal_ids = np.arange(9)
        neighbor_ids = np.array([1, 2, 5, 4, 5, 8, 7, 8, 7])
        weight = np.array([1, 1, 1, 1, 1, 1, 1, 1, 1])

        g = graph.Graph.from_arrays(focal_ids, neighbor_ids, weight)
        pd.testing.assert_series_equal(
            g._adjacency,
            self.adjacency_int_binary,
            check_index_type=False,
            check_dtype=False,
        )

        focal_ids = np.asarray(list(self.neighbor_dict_str.keys()))
        neighbor_ids = np.asarray(list(self.neighbor_dict_str.values()))

        g = graph.Graph.from_arrays(focal_ids, neighbor_ids, weight)
        pd.testing.assert_series_equal(
            g._adjacency,
            self.adjacency_str_binary,
            check_index_type=False,
            check_dtype=False,
        )

    def test_from_weights_dict(self):
        weights_dict = {
            0: {2: 0.5, 1: 0.5},
            1: {0: 0.5, 3: 0.5},
            2: {
                0: 0.3,
                4: 0.3,
                3: 0.3,
            },
            3: {
                1: 0.3,
                2: 0.3,
                5: 0.3,
            },
            4: {2: 0.5, 5: 0.5},
            5: {3: 0.5, 4: 0.5},
        }
        exp_focal = pd.Index(
            [0, 0, 1, 1, 2, 2, 2, 3, 3, 3, 4, 4, 5, 5], dtype="int64", name="focal"
        )
        exp_neighbor = [2, 1, 0, 3, 0, 4, 3, 1, 2, 5, 2, 5, 3, 4]
        exp_weight = [
            0.5,
            0.5,
            0.5,
            0.5,
            0.3,
            0.3,
            0.3,
            0.3,
            0.3,
            0.3,
            0.5,
            0.5,
            0.5,
            0.5,
        ]
        expected = graph.Graph.from_arrays(exp_focal, exp_neighbor, exp_weight)

        g = graph.Graph.from_weights_dict(weights_dict)
        assert g == expected

    def test_from_dicts(self):
        g = graph.Graph.from_dicts(self.neighbor_dict_int)
        pd.testing.assert_series_equal(
            g._adjacency,
            self.adjacency_int_binary,
            check_dtype=False,
            check_index_type=False,
        )

        g = graph.Graph.from_dicts(self.neighbor_dict_str)
        pd.testing.assert_series_equal(
            g._adjacency,
            self.adjacency_str_binary,
            check_dtype=False,
        )

    @pytest.mark.parametrize("y", [3, 5])
    @pytest.mark.parametrize("id_type", ["int", "str"])
    @pytest.mark.parametrize("rook", [True, False])
    def test_from_dicts_via_w(self, y, id_type, rook):
        w = weights.lat2W(3, y, id_type=id_type, rook=rook)
        g = graph.Graph.from_dicts(w.neighbors, w.weights)
        pd.testing.assert_series_equal(
            g._adjacency.sort_index(),
            w.to_adjlist().set_index(["focal", "neighbor"])["weight"].sort_index(),
            check_index_type=False,
            check_dtype=False,
        )

        w.transform = "r"
        g_rowwise = graph.Graph.from_dicts(w.neighbors, w.weights)
        pd.testing.assert_series_equal(
            g_rowwise._adjacency.sort_index(),
            w.to_adjlist().set_index(["focal", "neighbor"])["weight"].sort_index(),
            check_index_type=False,
            check_dtype=False,
        )

        diag = weights.fill_diagonal(w)
        g_diag = graph.Graph.from_dicts(diag.neighbors, diag.weights)
        pd.testing.assert_series_equal(
            g_diag._adjacency.sort_index(),
            diag.to_adjlist().set_index(["focal", "neighbor"])["weight"].sort_index(),
            check_index_type=False,
            check_dtype=False,
        )

        w = weights.W(
            neighbors={"a": ["b"], "b": ["a", "c"], "c": ["b"], "d": []},
            silence_warnings=True,
        )
        g_isolate = graph.Graph.from_dicts(w.neighbors, w.weights)
        pd.testing.assert_series_equal(
            g_isolate._adjacency.sort_index(),
            w.to_adjlist().set_index(["focal", "neighbor"])["weight"].sort_index(),
            check_index_type=False,
            check_dtype=False,
        )

    def test_neighbors(self):
        expected = {
            0: (0, 1, 3),
            1: (0, 2, 4),
            2: (1, 5),
            3: (0, 4, 6),
            4: (1, 3, 5, 7),
            5: (2, 4, 8),
            6: (3, 7),
            7: (4, 6, 8),
            8: (5, 7),
            9: (),
        }
        assert self.g_int.neighbors == expected

        expected = {
            "a": ("a", "b", "d"),
            "b": ("a", "c", "e"),
            "c": ("b", "f"),
            "d": ("a", "e", "g"),
            "e": ("b", "d", "f", "h"),
            "f": ("c", "e", "i"),
            "g": ("d", "h"),
            "h": ("e", "g", "i"),
            "i": ("f", "h"),
            "j": (),
        }
        assert self.g_str.neighbors == expected

    def test_weights(self):
        expected = {
            0: (1.0, 0.5, 0.5),
            1: (0.3, 0.3, 0.3),
            2: (0.5, 0.5),
            3: (0.3, 0.3, 0.3),
            4: (0.25, 0.25, 0.25, 0.25),
            5: (0.3, 0.3, 0.3),
            6: (0.5, 0.5),
            7: (0.3, 0.3, 0.3),
            8: (0.5, 0.5),
            9: (),
        }
        assert self.g_int.weights == expected

        expected = {
            "a": (1.0, 0.5, 0.5),
            "b": (0.3, 0.3, 0.3),
            "c": (0.5, 0.5),
            "d": (0.3, 0.3, 0.3),
            "e": (0.25, 0.25, 0.25, 0.25),
            "f": (0.3, 0.3, 0.3),
            "g": (0.5, 0.5),
            "h": (0.3, 0.3, 0.3),
            "i": (0.5, 0.5),
            "j": (),
        }
        assert self.g_str.weights == expected

    def test_sparse(self):
        sp = self.g_int.sparse
        expected = np.array(
            [
                [1.0, 0.5, 0.0, 0.5, 0.0, 0.0, 0.0, 0.0, 0.0, 0.0],
                [0.3, 0.0, 0.3, 0.0, 0.3, 0.0, 0.0, 0.0, 0.0, 0.0],
                [0.0, 0.5, 0.0, 0.0, 0.0, 0.5, 0.0, 0.0, 0.0, 0.0],
                [0.3, 0.0, 0.0, 0.0, 0.3, 0.0, 0.3, 0.0, 0.0, 0.0],
                [0.0, 0.25, 0.0, 0.25, 0.0, 0.25, 0.0, 0.25, 0.0, 0.0],
                [0.0, 0.0, 0.3, 0.0, 0.3, 0.0, 0.0, 0.0, 0.3, 0.0],
                [0.0, 0.0, 0.0, 0.5, 0.0, 0.0, 0.0, 0.5, 0.0, 0.0],
                [0.0, 0.0, 0.0, 0.0, 0.3, 0.0, 0.3, 0.0, 0.3, 0.0],
                [0.0, 0.0, 0.0, 0.0, 0.0, 0.5, 0.0, 0.5, 0.0, 0.0],
                [0.0, 0.0, 0.0, 0.0, 0.0, 0.0, 0.0, 0.0, 0.0, 0.0],
            ]
        )
        np.testing.assert_array_equal(sp.todense(), expected)

        sp = self.g_str.sparse
        np.testing.assert_array_equal(sp.todense(), expected)

        sp_old = self.g_int.to_W().sparse.todense()
        np.testing.assert_array_equal(sp.todense(), sp_old)

        sp_old = self.g_str.to_W().sparse.todense()
        np.testing.assert_array_equal(sp.todense(), sp_old)

        # check proper sorting
        nybb = graph.Graph.build_contiguity(self.nybb)
        nybb_expected = np.array(
            [
                [0, 0, 0, 0, 0],
                [0, 0, 1, 1, 1],
                [0, 1, 0, 1, 0],
                [0, 1, 1, 0, 1],
                [0, 1, 0, 1, 0],
            ]
        )
        np.testing.assert_array_equal(nybb.sparse.todense(), nybb_expected)

    def test_sparse_roundtrip(self):
        g = graph.Graph(self.adjacency_int_binary)
        sp = g.sparse
        g_sp = graph.Graph.from_sparse(sp, self.index_int)
        assert g == g_sp

        g = graph.Graph(self.adjacency_str_binary)
        sp = g.sparse
        g_sp = graph.Graph.from_sparse(sp, self.index_str)
        assert g == g_sp

    def test_cardinalities(self):
        expected = pd.Series(
            [3, 3, 2, 3, 4, 3, 2, 3, 2, 0],
            index=pd.Index(
                ["a", "b", "c", "d", "e", "f", "g", "h", "i", "j"],
                dtype="object",
                name="focal",
            ),
            name="cardinalities",
        )
        pd.testing.assert_series_equal(self.g_str.cardinalities, expected)

    def test_isolates(self):
        expected = pd.Index(["j"], name="focal")
        pd.testing.assert_index_equal(self.g_str.isolates, expected)

        self.g_str._adjacency.iloc[1] = 0  # zero weight, no isolate
        pd.testing.assert_index_equal(self.g_str.isolates, expected)

    def test_n(self):
        assert self.g_int.n == 10
        assert self.g_str.n == 10
        assert graph.Graph(self.adjacency_int_binary).n == 9

    def test_pct_nonzero(self):
        assert self.g_int.pct_nonzero == 26.0
        assert graph.Graph(self.adjacency_int_binary).pct_nonzero == pytest.approx(
            11.1111111111
        )

    def test_nonzero(self):
        assert self.g_int.nonzero == 25
        assert graph.Graph(self.adjacency_int_binary).nonzero == 9

    def test_transform_r(self):
        expected_w = [
            0.5,
            0.25,
            0.25,
            0.33333333,
            0.33333333,
            0.33333333,
            0.5,
            0.5,
            0.33333333,
            0.33333333,
            0.33333333,
            0.25,
            0.25,
            0.25,
            0.25,
            0.33333333,
            0.33333333,
            0.33333333,
            0.5,
            0.5,
            0.33333333,
            0.33333333,
            0.33333333,
            0.5,
            0.5,
            0.0,
        ]
        exp = self.g_int.adjacency
        exp.iloc[:] = expected_w
        expected = graph.Graph(exp)
        assert self.g_int.transform("r") == expected
        assert self.g_int.transform("r").transformation == "R"
        assert self.g_int.transform("R") == expected

        w = self.g_int.to_W()
        w.transform = "r"
        g_from_w = graph.Graph.from_W(w)
        assert g_from_w == self.g_int.transform("r")

    def test_transform_b(self):
        expected_w = [
            1,
            1,
            1,
            1,
            1,
            1,
            1,
            1,
            1,
            1,
            1,
            1,
            1,
            1,
            1,
            1,
            1,
            1,
            1,
            1,
            1,
            1,
            1,
            1,
            1,
            0,
        ]
        exp = self.g_int.adjacency
        exp.iloc[:] = expected_w
        expected = graph.Graph(exp)
        assert self.g_int.transform("b") == expected
        assert self.g_int.transform("b").transformation == "B"
        assert self.g_int.transform("B") == expected

        w = self.g_int.to_W()
        w.transform = "b"
        g_from_w = graph.Graph.from_W(w)
        assert g_from_w == self.g_int.transform("b")

    def test_transform_d(self):
        expected_w = [
            0.10416667,
            0.05208333,
            0.05208333,
            0.03125,
            0.03125,
            0.03125,
            0.05208333,
            0.05208333,
            0.03125,
            0.03125,
            0.03125,
            0.02604167,
            0.02604167,
            0.02604167,
            0.02604167,
            0.03125,
            0.03125,
            0.03125,
            0.05208333,
            0.05208333,
            0.03125,
            0.03125,
            0.03125,
            0.05208333,
            0.05208333,
            0.0,
        ]
        exp = self.g_int.adjacency
        exp.iloc[:] = expected_w
        expected = graph.Graph(exp)
        assert self.g_int.transform("d") == expected
        assert self.g_int.transform("d").transformation == "D"
        assert self.g_int.transform("D") == expected
        assert self.g_int.transform("D")._adjacency.sum() == pytest.approx(1)

        w = self.g_int.to_W()
        w.transform = "d"
        g_from_w = graph.Graph.from_W(w)
        assert g_from_w == self.g_int.transform("d")

    def test_transform_v(self):
        expected_w = [
            0.55154388,
            0.27577194,
            0.27577194,
            0.39000042,
            0.39000042,
            0.39000042,
            0.47765102,
            0.47765102,
            0.39000042,
            0.39000042,
            0.39000042,
            0.33775027,
            0.33775027,
            0.33775027,
            0.33775027,
            0.39000042,
            0.39000042,
            0.39000042,
            0.47765102,
            0.47765102,
            0.39000042,
            0.39000042,
            0.39000042,
            0.47765102,
            0.47765102,
            0.0,
        ]
        exp = self.g_int.adjacency
        exp.iloc[:] = expected_w
        expected = graph.Graph(exp)
        assert self.g_int.transform("v") == expected
        assert self.g_int.transform("v").transformation == "V"
        assert self.g_int.transform("V") == expected

        w = self.g_int.to_W()
        w.transform = "v"
        g_from_w = graph.Graph.from_W(w)
        assert g_from_w == self.g_int.transform("v")

    def test_transform(self):
        # do not transform if transformation == current transformation
        binary = self.g_int.transform("b")
        fast_tracked = binary.transform("b")
        assert binary == fast_tracked

        with pytest.raises(ValueError, match="Transformation 'X' is not"):
            self.g_int.transform("x")

    def test_asymmetry(self):
        neighbors = {
            "a": ["b", "c", "d"],
            "b": ["b", "c", "d"],
            "c": ["a", "b"],
            "d": ["a", "b"],
        }
        weights_d = {"a": [1, 0.5, 1], "b": [1, 1, 1], "c": [1, 1], "d": [1, 1]}
        g = graph.Graph.from_dicts(neighbors, weights_d)
        intrinsic = pd.Series(
            ["b", "c", "a", "a"],
            index=pd.Index(["a", "a", "b", "c"], name="focal"),
            name="neighbor",
        )
        pd.testing.assert_series_equal(intrinsic, g.asymmetry())

        boolean = pd.Series(
            ["b", "a"],
            index=pd.Index(["a", "b"], name="focal"),
            name="neighbor",
        )
        pd.testing.assert_series_equal(boolean, g.asymmetry(intrinsic=False))

        empty = pd.Series(
            index=pd.Index([], name="focal"),
            name="neighbor",
            dtype="int64",
        )

        pd.testing.assert_series_equal(self.g_int.asymmetry(False), empty)

    def test_parquet(self):
        pytest.importorskip("pyarrow")

        with tempfile.TemporaryDirectory() as tmpdir:
            path = os.path.join(tmpdir, "g_int.parquet")
            self.g_int.to_parquet(path)
            g_int = graph.read_parquet(path)
            assert self.g_int == g_int

            path = os.path.join(tmpdir, "g_str.parquet")
            self.g_str.to_parquet(path)
            g_str = graph.read_parquet(path)
            assert self.g_str == g_str

            row_wise = self.g_str.transform("r")
            path = os.path.join(tmpdir, "row.parquet")
            row_wise.to_parquet(path)
            row_read = graph.read_parquet(path)
            assert row_wise == row_read
            assert row_read.transformation == "R"

            path = os.path.join(tmpdir, "pandas.parquet")
            self.g_str._adjacency.to_frame().to_parquet(path)
            g_pandas = graph.read_parquet(path)
            assert self.g_str == g_pandas

    def test_getitem(self):
        expected = pd.Series(
            [1, 0.5, 0.5],
            index=pd.Index(["a", "b", "d"], name="neighbor"),
            name="weight",
        )
        pd.testing.assert_series_equal(expected, self.g_str["a"])

        expected = pd.Series(
            [1, 0.5, 0.5],
            index=pd.Index([0, 1, 3], name="neighbor"),
            name="weight",
        )
        pd.testing.assert_series_equal(expected, self.g_int[0])

        # isolate
        expected = pd.Series(
            [],
            index=pd.Index([], name="neighbor"),
            name="weight",
        )
        pd.testing.assert_series_equal(expected, self.g_str["j"])

    def test_lag(self):
        expected = np.array([4.0, 2.7, 4.0, 3.9, 5.0, 5.1, 6.0, 6.3, 7.0, 0.0])
        lag = self.g_str.lag(list(range(1, 11)))

        np.testing.assert_allclose(expected, lag)

        with pytest.raises(ValueError, match="The length of `y`"):
            self.g_str.lag(list(range(1, 15)))

    def test_higher_order(self):
        cont = graph.Graph.build_contiguity(self.nybb)
        k2 = cont.higher_order(2)
        expected = graph.Graph.from_arrays(
            self.nybb.index,
            ["Staten Island", "Queens", "Bronx", "Manhattan", "Brooklyn"],
            [0, 0, 1, 0, 1],
        )
        assert k2 == expected

        diagonal = cont.higher_order(2, diagonal=True)
        expected = graph.Graph.from_arrays(
            [
                "Staten Island",
                "Queens",
                "Brooklyn",
                "Brooklyn",
                "Manhattan",
                "Bronx",
                "Bronx",
            ],
            [
                "Staten Island",
                "Queens",
                "Brooklyn",
                "Bronx",
                "Manhattan",
                "Brooklyn",
                "Bronx",
            ],
            [0, 1, 1, 1, 1, 1, 1],
        )
        assert diagonal == expected

        shortest_false = cont.higher_order(2, shortest_path=False)
        expected = graph.Graph.from_arrays(
            [
                "Staten Island",
                "Queens",
                "Queens",
                "Queens",
                "Brooklyn",
                "Brooklyn",
                "Brooklyn",
                "Manhattan",
                "Manhattan",
                "Manhattan",
                "Bronx",
                "Bronx",
                "Bronx",
            ],
            [
                "Staten Island",
                "Brooklyn",
                "Manhattan",
                "Bronx",
                "Queens",
                "Manhattan",
                "Bronx",
                "Queens",
                "Brooklyn",
                "Bronx",
                "Queens",
                "Brooklyn",
                "Manhattan",
            ],
            [0, 1, 1, 1, 1, 1, 1, 1, 1, 1, 1, 1, 1],
        )
        assert shortest_false == expected

        lower = cont.higher_order(2, lower_order=True)
        assert lower == expected

    def test_n_components(self):
        nybb = graph.Graph.build_contiguity(self.nybb)
        assert nybb.n_components == 2

        nybb = graph.Graph.build_knn(self.nybb.set_geometry(self.nybb.centroid), k=2)
        assert nybb.n_components == 1

    def test_component_labels(self):
        nybb = graph.Graph.build_contiguity(self.nybb)
        expected = pd.Series(
            [0, 1, 1, 1, 1],
            index=pd.Index(self.nybb.index.values, name="focal"),
            dtype=int,
            name="component labels",
        )
        pd.testing.assert_series_equal(
            expected, nybb.component_labels, check_dtype=False
        )

<<<<<<< HEAD
    def test_eliminate_zeros(self):
        adj = self.adjacency_str_binary.copy()
        adj["Bronx", "Queens"] = 0
        adj["Queens", "Manhattan"] = 0
        with_zero = graph.Graph(adj)
        expected = adj.drop([("Bronx", "Queens"), ("Queens", "Manhattan")])
        pd.testing.assert_series_equal(with_zero.eliminate_zeros()._adjacency, expected)
=======
    def test_subgraph(self):
        knn = graph.Graph.build_knn(self.nybb.set_geometry(self.nybb.centroid), k=2)
        sub = knn.subgraph(["Staten Island", "Bronx", "Brooklyn"])
        assert sub < knn
        expected = pd.Series(
            [1, 0, 0],
            name="weight",
            index=pd.MultiIndex.from_arrays(
                [
                    ["Staten Island", "Bronx", "Brooklyn"],
                    ["Brooklyn", "Bronx", "Brooklyn"],
                ],
                names=["focal", "neighbor"],
            ),
        )
        pd.testing.assert_series_equal(expected, sub._adjacency, check_dtype=False)
>>>>>>> 0b0bcba9
<|MERGE_RESOLUTION|>--- conflicted
+++ resolved
@@ -942,7 +942,6 @@
             expected, nybb.component_labels, check_dtype=False
         )
 
-<<<<<<< HEAD
     def test_eliminate_zeros(self):
         adj = self.adjacency_str_binary.copy()
         adj["Bronx", "Queens"] = 0
@@ -950,7 +949,7 @@
         with_zero = graph.Graph(adj)
         expected = adj.drop([("Bronx", "Queens"), ("Queens", "Manhattan")])
         pd.testing.assert_series_equal(with_zero.eliminate_zeros()._adjacency, expected)
-=======
+
     def test_subgraph(self):
         knn = graph.Graph.build_knn(self.nybb.set_geometry(self.nybb.centroid), k=2)
         sub = knn.subgraph(["Staten Island", "Bronx", "Brooklyn"])
@@ -966,5 +965,4 @@
                 names=["focal", "neighbor"],
             ),
         )
-        pd.testing.assert_series_equal(expected, sub._adjacency, check_dtype=False)
->>>>>>> 0b0bcba9
+        pd.testing.assert_series_equal(expected, sub._adjacency, check_dtype=False)
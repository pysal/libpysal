"""
Base class for managing example datasets.
"""

# Authors: Serge Rey
# License: BSD 3 Clause

import io
import os
import webbrowser
from platformdirs import user_data_dir
import zipfile
import requests
import pandas
from bs4 import BeautifulSoup
from ..io import open as ps_open


from typing import Union



def get_data_home():
<<<<<<< HEAD
    """Return the path of the ``libpysal`` data directory. This folder
    (``~/pysal_data``) is used by some large dataset loaders to avoid
    downloading the data multiple times. Alternatively, it can be set
    by the 'PYSALDATA' environment variable or programmatically by giving
    an explicit folder path. The ``'~'`` symbol is expanded to the user home
    folder If the folder does not already exist, it is automatically created.
=======
    """Return the path of the ``libpysal`` data directory. This folder is platform specific.
    If the folder does not already exist, it is automatically created.
>>>>>>> 31ac0c70

    Returns
    -------
    data_home : str
        The system path where the data is/will be stored.

    """

<<<<<<< HEAD
    data_home = environ.get("PYSALDATA", join("~", PYSALDATA))
    data_home = expanduser(data_home)
    if not exists(data_home):
        makedirs(data_home)

=======
    appname = "pysal"
    appauthor = "pysal"
    data_home = user_data_dir(appname, appauthor)
    if not os.path.exists(data_home):
        os.makedirs(data_home, exist_ok=True)
>>>>>>> 31ac0c70
    return data_home


def get_list_of_files(dir_name):
    """Create a list of files and sub-directories in ``dir_name``.

    Parameters
    ----------
    dir_name : str
        The path to the directory or examples.

    Returns
    -------
    all_files : list
        All file and directory paths.

    """

    # names in the given directory
    all_files = list()
    try:
        file_list = os.listdir(dir_name)
        # Iterate over all the entries
        for entry in file_list:
            # Create full path
            full_path = os.path.join(dir_name, entry)
            # If entry is a directory then get the list of files in this directory
            if os.path.isdir(full_path):
                all_files = all_files + get_list_of_files(full_path)
            else:
                all_files.append(full_path)
    except FileNotFoundError:
        pass

    return all_files


def type_of_script() -> str:
    """Helper function to determine run context."""

    try:
        ipy_str = str(type(get_ipython()))
        if "zmqshell" in ipy_str:
            return "jupyter"
        if "terminal" in ipy_str:
            return "ipython"
    except NameError:
        return "terminal"


class Example:
    """An example dataset.

    Parameters
    ----------
    name : str
        The example dataset name.
    description : str
        The example dataset description.
    n : int
        The number of records in the dataset.
    k : int
        The number of fields in the dataset.
    download_url : str
        The URL to download the dataset.
    explain_url : str
        The URL to the dataset's READEME file.

    Attributes
    ----------
    root : str
        The ``name`` parameter with filled underscores (``'_`'`).
    installed : bool
        ``True`` if the example is installed, otherwise ``False``.
    zipfile : zipfile.ZipFile
        The archived dataset.

    """

    def __init__(self, name, description, n, k, download_url,
                 explain_url):
        """Initialze Example."""
        self.name = name
        self.description = description
        self.n = n
        self.k = k
        self.download_url = download_url
        self.explain_url = explain_url
        self.root = name.replace(" ", "_")
        self.installed = self.downloaded()

    def get_local_path(self, path=get_data_home()) -> str:
        """Get the local path for example."""
        return os.path.join(path, self.root)

    def get_path(self, file_name, verbose=True) -> Union[str, None]:
        """Get the path for local file."""
        file_list = self.get_file_list()

        for file_path in file_list:
            base_name = os.path.basename(file_path)
            if file_name == base_name:
                return file_path

        if verbose:
<<<<<<< HEAD
            print("{} is not a file in this example".format(file_name))

=======
            print(f'{file_name} is not a file in this example.')
>>>>>>> 31ac0c70
        return None

    def downloaded(self) -> bool:
        """Check if the example has already been installed."""
        path = self.get_local_path()
        if os.path.isdir(path):
            self.installed = True
            return True

        return False

    def explain(self) -> None:
        """Provide a description of the example."""

        file_name = self.explain_url.split("/")[-1]

        if file_name == "README.md":
            explain_page = requests.get(self.explain_url)
            crawled = BeautifulSoup(explain_page.text, "html.parser")
            print(crawled.text)
            return None

        if type_of_script() == "terminal":
            webbrowser.open(self.explain_url)
            return None

        from IPython.display import IFrame

        return IFrame(self.explain_url, width=700, height=350)

    def download(self, path=get_data_home()):
        """Download the files for the example."""

        if not self.downloaded():
            try:
                request = requests.get(self.download_url)
                archive = zipfile.ZipFile(io.BytesIO(request.content))
                target = os.path.join(path, self.root)
                print("Downloading {} to {}".format(self.name, target))
                archive.extractall(path=target)
                self.zipfile = archive
                self.installed = True
            except requests.exceptions.RequestException as e:  
                raise SystemExit(e)
            

    def get_file_list(self) -> Union[list, None]:
        """Get the list of local files for the example."""

        path = self.get_local_path()

        if os.path.isdir(path):
            return get_list_of_files(path)

        return None

    def json_dict(self) -> dict:
        """Container for example meta data."""

        meta = {}
        meta["name"] = self.name
        meta["description"] = self.description
        meta["download_url"] = self.download_url
        meta["explain_url"] = self.explain_url
        meta["root"] = self.root

        return meta

    def load(self, file_name) -> io.FileIO:
        """Dispatch to libpysal.io to open file."""

        pth = self.get_path(file_name)

        if pth:
            return ps_open(pth)


class Examples:
    """Manager for pysal example datasets."""

    def __init__(self, datasets={}):
        self.datasets = datasets

    def add_examples(self, examples):
        """Add examples to the set of datasets available."""
        self.datasets.update(examples)

    def explain(self, example_name) -> str:
        if example_name in self.datasets:
            return self.datasets[example_name].explain()
        else:
            print("not available")

    def available(self):
<<<<<<< HEAD
        """Report available datasets."""

=======
        """Return df of available datasets."""
>>>>>>> 31ac0c70
        datasets = self.datasets
        names = list(datasets.keys())
        names.sort()
        rows = []

        for name in names:
            description = datasets[name].description
            installed = datasets[name].installed
            rows.append([name, description, installed])

        datasets = pandas.DataFrame(
            data=rows, columns=["Name", "Description", "Installed"]
        )

        datasets.style.set_properties(subset=["text"], **{"width": "300px"})
        return datasets

    def load(self, example_name: str) -> Example:
        """Load example dataset, download if not locally available."""

        if example_name in self.datasets:
            example = self.datasets[example_name]

            if example.installed:
                return example
            else:
                example.download()
                return example
        else:
            print(f'Example not available: {example_name}')
            return None

    def download_remotes(self):
        """Download all remotes."""

        names = list(self.remotes.keys())
        names.sort()

        for name in names:
            print(name)
            example = self.remotes[name]
            try:
                example.download()
            except:
                print(f'Example not downloaded: {name}.')

    def get_installed_names(self) -> list:
        """Return names of all currently installed datasets."""

        ds = self.datasets

        return [name for name in ds if ds[name].installed]

    def get_remote_url(self, name):
        if name in self.datasets: 
            try:
                return self.datasets[name].download_url
            except:
                print(f'{name} is a built-in dataset, no url.')
        else:
            print(f'{name} is not an available dataset.')
                

    def summary(self):
        """Report on datasets."""
        available = self.available()
        n = available.shape[0]
        n_installed = available.Installed.sum()
        n_remote = n - n_installed
        print(f'{n} datasets available, {n_installed} installed, {n_remote} remote.')


example_manager = Examples()<|MERGE_RESOLUTION|>--- conflicted
+++ resolved
@@ -19,19 +19,9 @@
 from typing import Union
 
 
-
 def get_data_home():
-<<<<<<< HEAD
-    """Return the path of the ``libpysal`` data directory. This folder
-    (``~/pysal_data``) is used by some large dataset loaders to avoid
-    downloading the data multiple times. Alternatively, it can be set
-    by the 'PYSALDATA' environment variable or programmatically by giving
-    an explicit folder path. The ``'~'`` symbol is expanded to the user home
-    folder If the folder does not already exist, it is automatically created.
-=======
     """Return the path of the ``libpysal`` data directory. This folder is platform specific.
     If the folder does not already exist, it is automatically created.
->>>>>>> 31ac0c70
 
     Returns
     -------
@@ -40,19 +30,11 @@
 
     """
 
-<<<<<<< HEAD
-    data_home = environ.get("PYSALDATA", join("~", PYSALDATA))
-    data_home = expanduser(data_home)
-    if not exists(data_home):
-        makedirs(data_home)
-
-=======
     appname = "pysal"
     appauthor = "pysal"
     data_home = user_data_dir(appname, appauthor)
     if not os.path.exists(data_home):
         os.makedirs(data_home, exist_ok=True)
->>>>>>> 31ac0c70
     return data_home
 
 
@@ -132,8 +114,7 @@
 
     """
 
-    def __init__(self, name, description, n, k, download_url,
-                 explain_url):
+    def __init__(self, name, description, n, k, download_url, explain_url):
         """Initialze Example."""
         self.name = name
         self.description = description
@@ -158,12 +139,7 @@
                 return file_path
 
         if verbose:
-<<<<<<< HEAD
-            print("{} is not a file in this example".format(file_name))
-
-=======
-            print(f'{file_name} is not a file in this example.')
->>>>>>> 31ac0c70
+            print(f"{file_name} is not a file in this example.")
         return None
 
     def downloaded(self) -> bool:
@@ -206,9 +182,8 @@
                 archive.extractall(path=target)
                 self.zipfile = archive
                 self.installed = True
-            except requests.exceptions.RequestException as e:  
+            except requests.exceptions.RequestException as e:
                 raise SystemExit(e)
-            
 
     def get_file_list(self) -> Union[list, None]:
         """Get the list of local files for the example."""
@@ -258,12 +233,7 @@
             print("not available")
 
     def available(self):
-<<<<<<< HEAD
-        """Report available datasets."""
-
-=======
         """Return df of available datasets."""
->>>>>>> 31ac0c70
         datasets = self.datasets
         names = list(datasets.keys())
         names.sort()
@@ -293,7 +263,7 @@
                 example.download()
                 return example
         else:
-            print(f'Example not available: {example_name}')
+            print(f"Example not available: {example_name}")
             return None
 
     def download_remotes(self):
@@ -308,7 +278,7 @@
             try:
                 example.download()
             except:
-                print(f'Example not downloaded: {name}.')
+                print(f"Example not downloaded: {name}.")
 
     def get_installed_names(self) -> list:
         """Return names of all currently installed datasets."""
@@ -318,14 +288,13 @@
         return [name for name in ds if ds[name].installed]
 
     def get_remote_url(self, name):
-        if name in self.datasets: 
+        if name in self.datasets:
             try:
                 return self.datasets[name].download_url
             except:
-                print(f'{name} is a built-in dataset, no url.')
+                print(f"{name} is a built-in dataset, no url.")
         else:
-            print(f'{name} is not an available dataset.')
-                
+            print(f"{name} is not an available dataset.")
 
     def summary(self):
         """Report on datasets."""
@@ -333,7 +302,7 @@
         n = available.shape[0]
         n_installed = available.Installed.sum()
         n_remote = n - n_installed
-        print(f'{n} datasets available, {n_installed} installed, {n_remote} remote.')
+        print(f"{n} datasets available, {n_installed} installed, {n_remote} remote.")
 
 
 example_manager = Examples()
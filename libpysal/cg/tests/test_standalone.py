--- conflicted
+++ resolved
@@ -111,7 +111,6 @@
 
             y = 1*x + 0.1
 
-<<<<<<< HEAD
         Line(p1,p2) == Line(p2,p3)
         ```
         
@@ -134,27 +133,7 @@
         ```
         abs((p2[0]-p1[0])*(p3[1]-p1[1]) - (p2[1]-p1[1])*(p3[0]-p1[0])) < numpy.finfo(p1[0]).eps
         ```
-=======
-        Line(p1, p2) == Line(p2 ,p3)
-        
-        Therefore ``p1, p2, p3`` are collinear.
-
-        Due to floating point rounding areas the standard test,
-        
-            ((p2[0]-p1[0])*(p3[1]-p1[1]) - (p2[1]-p1[1])*(p3[0]-p1[0])) == 0
-        
-        will fail. To get around this we use an epsilon. The ``numpy.finfo``
-        function return an smallest epsilon for the given data types such that,
-        
-            (numpy.finfo(float).eps + 1.0) != 1.0
-
-        Therefore if
-        
-            abs(
-                (p2[0]-p1[0]) * (p3[1]-p1[1]) - (p2[1]-p1[1]) * (p3[0]-p1[0])
-            ) < numpy.finfo(p1[0]).eps
->>>>>>> 4c91e7d6
-        
+
         The points are collinear.
         
         """

--- conflicted
+++ resolved
@@ -7,17 +7,10 @@
 
 class test_MultiPloygon(unittest.TestCase):
     def test___init__1(self):
-<<<<<<< HEAD
         """Tests conversion of polygons with multiple
         shells to geoJSON multipolygons and back.
         """
-=======
-        """Tests conversion of polygons with multiple shells to
-        geoJSON multipolygons and back.
-        
-        """
-
->>>>>>> 4c91e7d6
+  
         ncovr = pysal_examples.load_example("NCOVR")
         shp = psopen(pysal_examples.get_path("NAT.shp"), "r")
         multipolygons = [p for p in shp if len(p.parts) > 1]

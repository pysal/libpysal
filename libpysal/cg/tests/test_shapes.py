from ..shapes import Point, LineSegment, Line, Ray, Chain, Rectangle, Polygon
import doctest
import unittest


class test_Point(unittest.TestCase):
    def test___init__1(self):
<<<<<<< HEAD
        """Tests whether points are created without issue.

        Test tag: <tc>#tests#Point.__init__</tc>
        
        """
=======
        """Tests whether points are created without issue."""

>>>>>>> 4c91e7d6
        for l in [(-5.0, 10.0), (0.0, -6.0), (float(1e300), float(-1e300))]:
            p = Point(l)

    def test___str__1(self):
<<<<<<< HEAD
        """Tests whether the string produced is valid for corner cases.

        Test tag: <tc>#tests#Point__str__</tc>
        
        """
=======
        """Tests whether the string produced is valid for corner cases."""

>>>>>>> 4c91e7d6
        for l in [(-5, 10), (0, -6.0), (float(1e300), -1e300)]:
            p = Point(l)
            # Recast to floats like point does
            self.assertEqual(str(p), str((float(l[0]), float(l[1]))))


class test_LineSegment(unittest.TestCase):
    def test_is_ccw1(self):
<<<<<<< HEAD
        """Test corner cases for horizontal segment starting at origin.

        Test tag: <tc>#tests#LineSegment.is_ccw</tc>
        
        """
=======
        """Test corner cases for horizontal segment starting at origin."""

>>>>>>> 4c91e7d6
        ls = LineSegment(Point((0, 0)), Point((5, 0)))

        # At positive boundary beyond segment
        self.assertFalse(ls.is_ccw(Point((10, 0))))
        # On segment
        self.assertFalse(ls.is_ccw(Point((3, 0))))
        # At negative boundary beyond segment
        self.assertFalse(ls.is_ccw(Point((-10, 0))))
        # Endpoint of segment
        self.assertFalse(ls.is_ccw(Point((0, 0))))
        # Endpoint of segment
        self.assertFalse(ls.is_ccw(Point((5, 0))))

    def test_is_ccw2(self):
<<<<<<< HEAD
        """Test corner cases for vertical segment ending at origin.

        Test tag: <tc>#tests#LineSegment.is_ccw</tc>
        
        """
=======
        """Test corner cases for vertical segment ending at origin."""

>>>>>>> 4c91e7d6
        ls = LineSegment(Point((0, -5)), Point((0, 0)))

        # At positive boundary beyond segment
        self.assertFalse(ls.is_ccw(Point((0, 10))))
        # On segment
        self.assertFalse(ls.is_ccw(Point((0, -3))))
        # At negative boundary beyond segment
        self.assertFalse(ls.is_ccw(Point((0, -10))))
        # Endpoint of segment
        self.assertFalse(ls.is_ccw(Point((0, -5))))
        # Endpoint of segment
        self.assertFalse(ls.is_ccw(Point((0, 0))))

    def test_is_ccw3(self):
        """Test corner cases for non-axis-aligned segment not through origin."""

        ls = LineSegment(Point((0, 1)), Point((5, 6)))

        # At positive boundary beyond segment
        self.assertFalse(ls.is_ccw(Point((10, 11))))
        # On segment
        self.assertFalse(ls.is_ccw(Point((3, 4))))
        # At negative boundary beyond segment
        self.assertFalse(ls.is_ccw(Point((-10, -9))))
        # Endpoint of segment
        self.assertFalse(ls.is_ccw(Point((0, 1))))
        # Endpoint of segment
        self.assertFalse(ls.is_ccw(Point((5, 6))))

    def test_is_cw1(self):
<<<<<<< HEAD
        """Test corner cases for horizontal segment starting at origin.

        Test tag: <tc>#tests#LineSegment.is_cw</tc>
        
        """
=======
        """Test corner cases for horizontal segment starting at origin."""

>>>>>>> 4c91e7d6
        ls = LineSegment(Point((0, 0)), Point((5, 0)))

        # At positive boundary beyond segment
        self.assertFalse(ls.is_cw(Point((10, 0))))
        # On segment
        self.assertFalse(ls.is_cw(Point((3, 0))))
        # At negative boundary beyond segment
        self.assertFalse(ls.is_cw(Point((-10, 0))))
        # Endpoint of segment
        self.assertFalse(ls.is_cw(Point((0, 0))))
        # Endpoint of segment
        self.assertFalse(ls.is_cw(Point((5, 0))))

    def test_is_cw2(self):
<<<<<<< HEAD
        """Test corner cases for vertical segment ending at origin.

        Test tag: <tc>#tests#LineSegment.is_cw</tc>
        
        """
=======
        """Test corner cases for vertical segment ending at origin."""

>>>>>>> 4c91e7d6
        ls = LineSegment(Point((0, -5)), Point((0, 0)))

        # At positive boundary beyond segment
        self.assertFalse(ls.is_cw(Point((0, 10))))
        # On segment
        self.assertFalse(ls.is_cw(Point((0, -3))))
        # At negative boundary beyond segment
        self.assertFalse(ls.is_cw(Point((0, -10))))
        # Endpoint of segment
        self.assertFalse(ls.is_cw(Point((0, -5))))
        # Endpoint of segment
        self.assertFalse(ls.is_cw(Point((0, 0))))

    def test_is_cw3(self):
<<<<<<< HEAD
        """Test corner cases for non-axis-aligned segment not through origin.

        Test tag: <tc>#tests#LineSegment.is_cw</tc>
        
        """
=======
        """Test corner cases for non-axis-aligned segment not through origin."""

>>>>>>> 4c91e7d6
        ls = LineSegment(Point((0, 1)), Point((5, 6)))

        # At positive boundary beyond segment
        self.assertFalse(ls.is_cw(Point((10, 11))))
        # On segment
        self.assertFalse(ls.is_cw(Point((3, 4))))
        # At negative boundary beyond segment
        self.assertFalse(ls.is_cw(Point((-10, -9))))
        # Endpoint of segment
        self.assertFalse(ls.is_cw(Point((0, 1))))
        # Endpoint of segment
        self.assertFalse(ls.is_cw(Point((5, 6))))

    def test_get_swap1(self):
<<<<<<< HEAD
        """Tests corner cases.

        Test tag: <tc>#tests#LineSegment.get_swap</tc>
        
        """
=======
        """Tests corner cases."""

>>>>>>> 4c91e7d6
        ls = LineSegment(Point((0, 0)), Point((10, 0)))
        swap = ls.get_swap()
        self.assertEqual(ls.p1, swap.p2)
        self.assertEqual(ls.p2, swap.p1)

        ls = LineSegment(Point((-5, 0)), Point((5, 0)))
        swap = ls.get_swap()
        self.assertEqual(ls.p1, swap.p2)
        self.assertEqual(ls.p2, swap.p1)

        ls = LineSegment(Point((0, 0)), Point((0, 0)))
        swap = ls.get_swap()
        self.assertEqual(ls.p1, swap.p2)
        self.assertEqual(ls.p2, swap.p1)

        ls = LineSegment(Point((5, 5)), Point((5, 5)))
        swap = ls.get_swap()
        self.assertEqual(ls.p1, swap.p2)
        self.assertEqual(ls.p2, swap.p1)

    def test_bounding_box(self):
<<<<<<< HEAD
        """Tests corner cases.

        Test tag: <tc>#tests#LineSegment.bounding_box</tc>
        
        """
=======
        """Tests corner cases."""

>>>>>>> 4c91e7d6
        ls = LineSegment(Point((0, 0)), Point((0, 10)))
        self.assertEqual(ls.bounding_box.left, 0)
        self.assertEqual(ls.bounding_box.lower, 0)
        self.assertEqual(ls.bounding_box.right, 0)
        self.assertEqual(ls.bounding_box.upper, 10)

        ls = LineSegment(Point((0, 0)), Point((-3, -4)))
        self.assertEqual(ls.bounding_box.left, -3)
        self.assertEqual(ls.bounding_box.lower, -4)
        self.assertEqual(ls.bounding_box.right, 0)
        self.assertEqual(ls.bounding_box.upper, 0)

        ls = LineSegment(Point((-5, 0)), Point((3, 0)))
        self.assertEqual(ls.bounding_box.left, -5)
        self.assertEqual(ls.bounding_box.lower, 0)
        self.assertEqual(ls.bounding_box.right, 3)
        self.assertEqual(ls.bounding_box.upper, 0)

    def test_len1(self):
<<<<<<< HEAD
        """Tests corner cases.

        Test tag: <tc>#tests#LineSegment.len</tc>
        
        """
=======
        """Tests corner cases."""

>>>>>>> 4c91e7d6
        ls = LineSegment(Point((0, 0)), Point((0, 0)))
        self.assertEqual(ls.len, 0)

        ls = LineSegment(Point((0, 0)), Point((-3, 0)))
        self.assertEqual(ls.len, 3)

    def test_line1(self):
<<<<<<< HEAD
        """Tests corner cases.

        Test tag: <tc>#tests#LineSegment.line</tc>
        
        """
=======
        """Tests corner cases."""

>>>>>>> 4c91e7d6
        import math

        ls = LineSegment(Point((0, 0)), Point((1, 0)))
        self.assertEqual(ls.line.m, 0)
        self.assertEqual(ls.line.b, 0)

        ls = LineSegment(Point((0, 0)), Point((0, 1)))
        self.assertEqual(ls.line.m, float("inf"))
        self.assertTrue(math.isnan(ls.line.b))

        ls = LineSegment(Point((0, 0)), Point((0, -1)))
        self.assertEqual(ls.line.m, float("inf"))
        self.assertTrue(math.isnan(ls.line.b))

        ls = LineSegment(Point((0, 0)), Point((0, 0)))
        self.assertEqual(ls.line, None)

        ls = LineSegment(Point((5, 0)), Point((10, 0)))
        ls1 = LineSegment(Point((5, 0)), Point((10, 1)))
        self.assertTrue(ls.intersect(ls1))
        ls2 = LineSegment(Point((5, 1)), Point((10, 1)))
        self.assertFalse(ls.intersect(ls2))
        ls2 = LineSegment(Point((7, -1)), Point((7, 2)))
        self.assertTrue(ls.intersect(ls2))


class test_Line(unittest.TestCase):
    def test___init__1(self):
<<<<<<< HEAD
        """Tests a variety of generic cases.

        Test tag: <tc>#tests#Line.__init__</tc>
        
        """
=======
        """Tests a variety of generic cases."""

>>>>>>> 4c91e7d6
        for m, b in [(4, 0.0), (-140, 5), (0, 0)]:
            l = Line(m, b)

    def test_y1(self):
<<<<<<< HEAD
        """Tests a variety of generic and special cases (+-infinity).

        Test tag: <tc>#tests#Line.y</tc>
        
        """
=======
        """Tests a variety of generic and special cases (+-infinity)."""

>>>>>>> 4c91e7d6
        l = Line(0, 0)
        self.assertEqual(l.y(0), 0)
        self.assertEqual(l.y(-1e600), 0)
        self.assertEqual(l.y(1e600), 0)

        l = Line(1, 1)
        self.assertEqual(l.y(2), 3)
        self.assertEqual(l.y(-1e600), -1e600)
        self.assertEqual(l.y(1e600), 1e600)

        l = Line(-1, 1)
        self.assertEqual(l.y(2), -1)
        self.assertEqual(l.y(-1e600), 1e600)
        self.assertEqual(l.y(1e600), -1e600)

    def test_x1(self):
<<<<<<< HEAD
        """Tests a variety of generic and special cases (+-infinity).

        Test tag: <tc>#tests#Line.x</tc>
        
        """
=======
        """Tests a variety of generic and special cases (+-infinity)."""

>>>>>>> 4c91e7d6
        l = Line(0, 0)

        # self.assertEquals(l.x(0), 0)
        with self.assertRaises(ArithmeticError):
            l.x(0)
        with self.assertRaises(ArithmeticError):
            l.x(-1e600)
        with self.assertRaises(ArithmeticError):
            l.x(1e600)

        l = Line(1, 1)
        self.assertEqual(l.x(3), 2)
        self.assertEqual(l.x(-1e600), -1e600)
        self.assertEqual(l.x(1e600), 1e600)

        l = Line(-1, 1)
        self.assertEqual(l.x(2), -1)
        self.assertEqual(l.x(-1e600), 1e600)
        self.assertEqual(l.x(1e600), -1e600)


class test_Ray(unittest.TestCase):
    def test___init__1(self):
<<<<<<< HEAD
        """Tests generic cases.

        Test tag: <tc>#tests#Ray.__init__</tc>
        
        """
=======
        """Tests generic cases."""

>>>>>>> 4c91e7d6
        r = Ray(Point((0, 0)), Point((1, 1)))
        r = Ray(Point((8, -3)), Point((-5, 9)))


class test_Chain(unittest.TestCase):
    def test___init__1(self):
<<<<<<< HEAD
        """Generic testing that no exception is thrown.

        Test tag: <tc>#tests#Chain.__init__</tc>
        
        """
=======
        """Generic testing that no exception is thrown."""

>>>>>>> 4c91e7d6
        c = Chain([Point((0, 0))])
        c = Chain([[Point((0, 0)), Point((1, 1))], [Point((2, 5))]])

    def test_vertices1(self):
<<<<<<< HEAD
        """Testing for repeated vertices and multiple parts.

        Test tag: <tc>#tests#Chain.vertices</tc>
        
        """
=======
        """Testing for repeated vertices and multiple parts."""

>>>>>>> 4c91e7d6
        vertices = [
            Point((0, 0)),
            Point((1, 1)),
            Point((2, 5)),
            Point((0, 0)),
            Point((1, 1)),
            Point((2, 5)),
        ]
        self.assertEqual(Chain(vertices).vertices, vertices)

        vertices = [
            [Point((0, 0)), Point((1, 1)), Point((2, 5))],
            [Point((0, 0)), Point((1, 1)), Point((2, 5))],
        ]
        self.assertEqual(Chain(vertices).vertices, vertices[0] + vertices[1])

    def test_parts1(self):
<<<<<<< HEAD
        """Generic testing of parts functionality.

        Test tag: <tc>#tests#Chain.parts</tc>
        
        """
=======
        """Generic testing of parts functionality."""

>>>>>>> 4c91e7d6
        vertices = [
            Point((0, 0)),
            Point((1, 1)),
            Point((2, 5)),
            Point((0, 0)),
            Point((1, 1)),
            Point((2, 5)),
        ]
        self.assertEqual(Chain(vertices).parts, [vertices])

        vertices = [
            [Point((0, 0)), Point((1, 1)), Point((2, 5))],
            [Point((0, 0)), Point((1, 1)), Point((2, 5))],
        ]
        self.assertEqual(Chain(vertices).parts, vertices)

    def test_bounding_box1(self):
<<<<<<< HEAD
        """Test correctness with multiple parts.

        Test tag: <tc>#tests#Chain.bounding_box</tc>
        
        """
=======
        """Test correctness with multiple parts."""

>>>>>>> 4c91e7d6
        vertices = [
            [Point((0, 0)), Point((1, 1)), Point((2, 6))],
            [Point((-5, -5)), Point((0, 0)), Point((2, 5))],
        ]
        bb = Chain(vertices).bounding_box
        self.assertEqual(bb.left, -5)
        self.assertEqual(bb.lower, -5)
        self.assertEqual(bb.right, 2)
        self.assertEqual(bb.upper, 6)

    def test_len1(self):
<<<<<<< HEAD
        """Test correctness with multiple parts and zero-length point-to-point distances.

        Test tag: <tc>#tests#Chain.len</tc>
        
        """
=======
        """Test correctness with multiple parts and
        zero-length point-to-point distances.
        
        """

>>>>>>> 4c91e7d6
        vertices = [
            [Point((0, 0)), Point((1, 0)), Point((1, 5))],
            [Point((-5, -5)), Point((-5, 0)), Point((0, 0)), Point((0, 0))],
        ]
        self.assertEqual(Chain(vertices).len, 6 + 10)


class test_Polygon(unittest.TestCase):
    def test___init__1(self):
<<<<<<< HEAD
        """Test various input configurations (list vs. lists of lists, holes)

        <tc>#tests#Polygon.__init__</tc>
        
        """
=======
        """Test various input configurations (list vs. lists of lists, holes)."""

>>>>>>> 4c91e7d6
        # Input configurations tested (in order of test):
        # one part, no holes
        # multi parts, no holes
        # one part, one hole
        # multi part, one hole
        # one part, multi holes
        # multi part, multi holes

        p = Polygon([Point((0, 0)), Point((10, 0)), Point((10, 10)), Point((0, 10))])
        p = Polygon(
            [
                [Point((0, 0)), Point((10, 0)), Point((10, 10)), Point((0, 10))],
                [Point((30, 30)), Point((40, 30)), Point((40, 40)), Point((30, 40))],
            ]
        )
        p = Polygon(
            [Point((0, 0)), Point((10, 0)), Point((10, 10)), Point((0, 10))],
            holes=[Point((2, 2)), Point((4, 2)), Point((4, 4)), Point((2, 4))],
        )
        p = Polygon(
            [
                [Point((0, 0)), Point((10, 0)), Point((10, 10)), Point((0, 10))],
                [Point((30, 30)), Point((40, 30)), Point((40, 40)), Point((30, 40))],
            ],
            holes=[Point((2, 2)), Point((4, 2)), Point((4, 4)), Point((2, 4))],
        )
        p = Polygon(
            [Point((0, 0)), Point((10, 0)), Point((10, 10)), Point((0, 10))],
            holes=[
                [Point((2, 2)), Point((4, 2)), Point((4, 4)), Point((2, 4))],
                [Point((6, 6)), Point((6, 8)), Point((8, 8)), Point((8, 6))],
            ],
        )
        p = Polygon(
            [
                [Point((0, 0)), Point((10, 0)), Point((10, 10)), Point((0, 10))],
                [Point((30, 30)), Point((40, 30)), Point((40, 40)), Point((30, 40))],
            ],
            holes=[
                [Point((2, 2)), Point((4, 2)), Point((4, 4)), Point((2, 4))],
                [Point((6, 6)), Point((6, 8)), Point((8, 8)), Point((8, 6))],
            ],
        )

    def test_area1(self):
<<<<<<< HEAD
        """Test multiple parts.

        Test tag: <tc>#tests#Polygon.area</tc>
        
        """
=======
        """Test multiple parts."""

>>>>>>> 4c91e7d6
        p = Polygon(
            [
                [Point((0, 0)), Point((10, 0)), Point((10, 10)), Point((0, 10))],
                [Point((30, 30)), Point((40, 30)), Point((40, 40)), Point((30, 40))],
            ]
        )
        self.assertEqual(p.area, 200)

    def test_area2(self):
<<<<<<< HEAD
        """Test holes.

        Test tag: <tc>#tests#Polygon.area</tc>
        
        """
=======
        """Test holes."""

>>>>>>> 4c91e7d6
        p = Polygon(
            [Point((0, 0)), Point((10, 0)), Point((10, 10)), Point((0, 10))],
            holes=[Point((2, 2)), Point((4, 2)), Point((4, 4)), Point((2, 4))],
        )
        self.assertEqual(p.area, 100 - 4)

        p = Polygon(
            [Point((0, 0)), Point((10, 0)), Point((10, 10)), Point((0, 10))],
            holes=[
                [Point((2, 2)), Point((4, 2)), Point((4, 4)), Point((2, 4))],
                [Point((6, 6)), Point((6, 8)), Point((8, 8)), Point((8, 6))],
            ],
        )
        self.assertEqual(p.area, 100 - (4 + 4))

        p = Polygon(
            [
                [Point((0, 0)), Point((10, 0)), Point((10, 10)), Point((0, 10))],
                [Point((30, 30)), Point((40, 30)), Point((40, 40)), Point((30, 40))],
            ],
            holes=[
                [Point((2, 2)), Point((4, 2)), Point((4, 4)), Point((2, 4))],
                [Point((36, 36)), Point((36, 38)), Point((38, 38)), Point((38, 36))],
            ],
        )
        self.assertEqual(p.area, 200 - (4 + 4))

    def test_area4(self):
<<<<<<< HEAD
        """Test polygons with vertices in both orders (cw, ccw).

        Test tag: <tc>#tests#Polygon.area</tc>
        
        """
=======
        """Test polygons with vertices in both orders (cw, ccw)."""

>>>>>>> 4c91e7d6
        p = Polygon([Point((0, 0)), Point((10, 0)), Point((10, 10)), Point((0, 10))])
        self.assertEqual(p.area, 100)

        p = Polygon([Point((0, 0)), Point((0, 10)), Point((10, 10)), Point((10, 0))])
        self.assertEqual(p.area, 100)

    def test_bounding_box1(self):
<<<<<<< HEAD
        """Test polygons with multiple parts.

        Test tag: <tc>#tests#Polygon.bounding_box</tc>
        
        """
=======
        """Test polygons with multiple parts."""

>>>>>>> 4c91e7d6
        p = Polygon(
            [
                [Point((0, 0)), Point((10, 0)), Point((10, 10)), Point((0, 10))],
                [Point((30, 30)), Point((40, 30)), Point((40, 40)), Point((30, 40))],
            ]
        )
        bb = p.bounding_box
        self.assertEqual(bb.left, 0)
        self.assertEqual(bb.lower, 0)
        self.assertEqual(bb.right, 40)
        self.assertEqual(bb.upper, 40)

    def test_centroid1(self):
<<<<<<< HEAD
        """Test polygons with multiple parts of the same size.

        Test tag: <tc>#tests#Polygon.centroid</tc>
        
        """
=======
        """Test polygons with multiple parts of the same size."""

>>>>>>> 4c91e7d6
        p = Polygon(
            [
                [Point((0, 0)), Point((10, 0)), Point((10, 10)), Point((0, 10))],
                [Point((30, 30)), Point((40, 30)), Point((40, 40)), Point((30, 40))],
            ]
        )
        c = p.centroid
        self.assertEqual(c[0], 20)
        self.assertEqual(c[1], 20)

    def test_centroid2(self):
<<<<<<< HEAD
        """Test polygons with multiple parts of different size.

        Test tag: <tc>#tests#Polygon.centroid</tc>
        
        """
=======
        """Test polygons with multiple parts of different size."""

>>>>>>> 4c91e7d6
        p = Polygon(
            [
                [Point((0, 0)), Point((10, 0)), Point((10, 10)), Point((0, 10))],
                [Point((30, 30)), Point((35, 30)), Point((35, 35)), Point((30, 35))],
            ]
        )
        c = p.centroid
        self.assertEqual(c[0], 10.5)
        self.assertEqual(c[1], 10.5)

    def test_holes1(self):
<<<<<<< HEAD
        """Test for correct vertex values/order.

        Test tag: <tc>#tests#Polygon.holes</tc>
        
        """
=======
        """Test for correct vertex values/order."""

>>>>>>> 4c91e7d6
        p = Polygon(
            [Point((0, 0)), Point((10, 0)), Point((10, 10)), Point((0, 10))],
            holes=[Point((2, 2)), Point((4, 2)), Point((4, 4)), Point((2, 4))],
        )
        self.assertEqual(len(p.holes), 1)
        e_holes = [Point((2, 2)), Point((2, 4)), Point((4, 4)), Point((4, 2))]
        self.assertTrue(
            p.holes[0]
            in [
                e_holes,
                [e_holes[-1]] + e_holes[:3],
                e_holes[-2:] + e_holes[:2],
                e_holes[-3:] + [e_holes[0]],
            ]
        )

    def test_holes2(self):
<<<<<<< HEAD
        """Test for multiple holes.

        Test tag: <tc>#tests#Polygon.holes</tc>
        
        """
=======
        """Test for multiple holes."""

>>>>>>> 4c91e7d6
        p = Polygon(
            [Point((0, 0)), Point((10, 0)), Point((10, 10)), Point((0, 10))],
            holes=[
                [Point((2, 2)), Point((4, 2)), Point((4, 4)), Point((2, 4))],
                [Point((6, 6)), Point((6, 8)), Point((8, 8)), Point((8, 6))],
            ],
        )
        holes = p.holes
        self.assertEqual(len(holes), 2)

    def test_parts1(self):
<<<<<<< HEAD
        """Test for correct vertex values/order.

        Test tag: <tc>#tests#Polygon.parts</tc>
        
        """
=======
        """Test for correct vertex values/order."""

>>>>>>> 4c91e7d6
        p = Polygon(
            [
                [Point((0, 0)), Point((10, 0)), Point((10, 10)), Point((0, 10))],
                [Point((30, 30)), Point((40, 30)), Point((30, 40))],
            ]
        )
        self.assertEqual(len(p.parts), 2)

        part1 = [Point((0, 0)), Point((0, 10)), Point((10, 10)), Point((10, 0))]
        part2 = [Point((30, 30)), Point((30, 40)), Point((40, 30))]
        if len(p.parts[0]) == 4:
            self.assertTrue(
                p.parts[0]
                in [
                    part1,
                    part1[-1:] + part1[:3],
                    part1[-2:] + part1[:2],
                    part1[-3:] + part1[:1],
                ]
            )
            self.assertTrue(
                p.parts[1] in [part2, part2[-1:] + part2[:2], part2[-2:] + part2[:1]]
            )
        elif len(p.parts[0]) == 3:
            self.assertTrue(
                p.parts[0] in [part2, part2[-1:] + part2[:2], part2[-2:] + part2[:1]]
            )
            self.assertTrue(
                p.parts[1]
                in [
                    part1,
                    part1[-1:] + part1[:3],
                    part1[-2:] + part1[:2],
                    part1[-3:] + part1[:1],
                ]
            )
        else:
            self.fail()

    def test_perimeter1(self):
<<<<<<< HEAD
        """Test with multiple parts.

        Test tag: <tc>#tests#Polygon.perimeter</tc>
        
        """
=======
        """Test with multiple parts."""

>>>>>>> 4c91e7d6
        p = Polygon(
            [
                [Point((0, 0)), Point((10, 0)), Point((10, 10)), Point((0, 10))],
                [Point((30, 30)), Point((40, 30)), Point((40, 40)), Point((30, 40))],
            ]
        )
        self.assertEqual(p.perimeter, 80)

    def test_perimeter2(self):
<<<<<<< HEAD
        """Test with holes.

        Test tag: <tc>#tests#Polygon.perimeter</tc>
        
        """
=======
        """Test with holes."""

>>>>>>> 4c91e7d6
        p = Polygon(
            [
                [Point((0, 0)), Point((10, 0)), Point((10, 10)), Point((0, 10))],
                [Point((30, 30)), Point((40, 30)), Point((40, 40)), Point((30, 40))],
            ],
            holes=[
                [Point((2, 2)), Point((4, 2)), Point((4, 4)), Point((2, 4))],
                [Point((6, 6)), Point((6, 8)), Point((8, 8)), Point((8, 6))],
            ],
        )
        self.assertEqual(p.perimeter, 80 + 16)

    def test_vertices1(self):
<<<<<<< HEAD
        """Test for correct values/order of vertices.

        Test tag: <tc>#tests#Polygon.vertices</tc>
        
        """
=======
        """Test for correct values/order of vertices."""

>>>>>>> 4c91e7d6
        p = Polygon([Point((0, 0)), Point((10, 0)), Point((10, 10)), Point((0, 10))])
        self.assertEqual(len(p.vertices), 4)
        e_verts = [Point((0, 0)), Point((0, 10)), Point((10, 10)), Point((10, 0))]
        self.assertTrue(
            p.vertices
            in [
                e_verts,
                e_verts[-1:] + e_verts[:3],
                e_verts[-2:] + e_verts[:2],
                e_verts[-3:] + e_verts[:1],
            ]
        )

    def test_vertices2(self):
<<<<<<< HEAD
        """Test for multiple parts.

        Test tag: <tc>#tests#Polygon.vertices</tc>
        
        """
=======
        """Test for multiple parts."""

>>>>>>> 4c91e7d6
        p = Polygon(
            [
                [Point((0, 0)), Point((10, 0)), Point((10, 10)), Point((0, 10))],
                [Point((30, 30)), Point((40, 30)), Point((40, 40)), Point((30, 40))],
            ]
        )
        self.assertEqual(len(p.vertices), 8)

    def test_contains_point(self):
        p = Polygon(
            [Point((0, 0)), Point((10, 0)), Point((10, 10)), Point((0, 10))],
            [Point((1, 2)), Point((2, 2)), Point((2, 1)), Point((1, 1))],
        )
        self.assertEqual(p.contains_point((0, 0)), 0)
        self.assertEqual(p.contains_point((1, 1)), 0)
        self.assertEqual(p.contains_point((5, 5)), 1)
        self.assertEqual(p.contains_point((10, 10)), 0)


class test_Rectangle(unittest.TestCase):
    def test___init__1(self):
<<<<<<< HEAD
        """Test exceptions are thrown correctly.

        Test tag: <tc>#tests#Rectangle.__init__</tc>
        
        """
=======
        """Test exceptions are thrown correctly."""

>>>>>>> 4c91e7d6
        try:
            # right < left
            r = Rectangle(1, 1, -1, 5)
        except ArithmeticError:
            pass
        else:
            self.fail()

        try:
            # upper < lower
            r = Rectangle(1, 1, 5, -1)
        except ArithmeticError:
            pass
        else:
            self.fail()

    def test_set_centroid1(self):
<<<<<<< HEAD
        """Test with rectangles of zero width or height.

        Test tag: <tc>#tests#Rectangle.set_centroid</tc>
        
        """
        r = Rectangle(5, 5, 5, 10)  # Zero width
=======
        """Test with rectangles of zero width or height."""

        # Zero width
        r = Rectangle(5, 5, 5, 10)
>>>>>>> 4c91e7d6
        r.set_centroid(Point((0, 0)))
        self.assertEqual(r.left, 0)
        self.assertEqual(r.lower, -2.5)
        self.assertEqual(r.right, 0)
        self.assertEqual(r.upper, 2.5)

        # Zero height
        r = Rectangle(10, 5, 20, 5)
        r.set_centroid(Point((40, 40)))
        self.assertEqual(r.left, 35)
        self.assertEqual(r.lower, 40)
        self.assertEqual(r.right, 45)
        self.assertEqual(r.upper, 40)

        # Zero width and height
        r = Rectangle(0, 0, 0, 0)
        r.set_centroid(Point((-4, -4)))
        self.assertEqual(r.left, -4)
        self.assertEqual(r.lower, -4)
        self.assertEqual(r.right, -4)
        self.assertEqual(r.upper, -4)

    def test_set_scale1(self):
<<<<<<< HEAD
        """Test repeated scaling.

        Test tag: <tc>#tests#Rectangle.set_scale</tc>
        
        """
=======
        """Test repeated scaling."""

>>>>>>> 4c91e7d6
        r = Rectangle(2, 2, 4, 4)

        r.set_scale(0.5)
        self.assertEqual(r.left, 2.5)
        self.assertEqual(r.lower, 2.5)
        self.assertEqual(r.right, 3.5)
        self.assertEqual(r.upper, 3.5)

        r.set_scale(2)
        self.assertEqual(r.left, 2)
        self.assertEqual(r.lower, 2)
        self.assertEqual(r.right, 4)
        self.assertEqual(r.upper, 4)

    def test_set_scale2(self):
<<<<<<< HEAD
        """Test scaling of rectangles with zero width/height..

        Test tag: <tc>#tests#Rectangle.set_scale</tc>
        
        """
        r = Rectangle(5, 5, 5, 10)  # Zero width
=======
        """Test scaling of rectangles with zero width/height."""

        # Zero width
        r = Rectangle(5, 5, 5, 10)
>>>>>>> 4c91e7d6
        r.set_scale(2)
        self.assertEqual(r.left, 5)
        self.assertEqual(r.lower, 2.5)
        self.assertEqual(r.right, 5)
        self.assertEqual(r.upper, 12.5)

        # Zero height
        r = Rectangle(10, 5, 20, 5)
        r.set_scale(2)
        self.assertEqual(r.left, 5)
        self.assertEqual(r.lower, 5)
        self.assertEqual(r.right, 25)
        self.assertEqual(r.upper, 5)

        # Zero width and height
        r = Rectangle(0, 0, 0, 0)
        r.set_scale(100)
        self.assertEqual(r.left, 0)
        self.assertEqual(r.lower, 0)
        self.assertEqual(r.right, 0)
        self.assertEqual(r.upper, 0)

        # Zero width and height
        r = Rectangle(0, 0, 0, 0)
        r.set_scale(0.01)
        self.assertEqual(r.left, 0)
        self.assertEqual(r.lower, 0)
        self.assertEqual(r.right, 0)
        self.assertEqual(r.upper, 0)

    def test_area1(self):
<<<<<<< HEAD
        """Test rectangles with zero width/height

        Test tag: <tc>#tests#Rectangle.area</tc>
        
        """
        r = Rectangle(5, 5, 5, 10)  # Zero width
=======
        """Test rectangles with zero width/height."""

        # Zero width
        r = Rectangle(5, 5, 5, 10)
>>>>>>> 4c91e7d6
        self.assertEqual(r.area, 0)

        # Zero height
        r = Rectangle(10, 5, 20, 5)
        self.assertEqual(r.area, 0)

        # Zero width and height
        r = Rectangle(0, 0, 0, 0)
        self.assertEqual(r.area, 0)

    def test_height1(self):
<<<<<<< HEAD
        """Test rectangles with zero height.

        Test tag: <tc>#tests#Rectangle.height</tc>
        
        """
        r = Rectangle(10, 5, 20, 5)  # Zero height
        self.assertEqual(r.height, 0)

    def test_width1(self):
        """Test rectangles with zero width.

        Test tag: <tc>#tests#Rectangle.width</tc>
        
        """
        r = Rectangle(5, 5, 5, 10)  # Zero width
=======
        """Test rectangles with zero height."""

        # Zero height
        r = Rectangle(10, 5, 20, 5)
        self.assertEqual(r.height, 0)

    def test_width1(self):
        """Test rectangles with zero width."""

        # Zero width
        r = Rectangle(5, 5, 5, 10)
>>>>>>> 4c91e7d6
        self.assertEqual(r.width, 0)


# suite = unittest.TestSuite()
# suite.addTest(doctest.DocTestSuite('pysal.cg.shapes'))
# A = unittest.TestLoader().loadTestsFromTestCase(_TestPoint)
# B = unittest.TestLoader().loadTestsFromTestCase(_TestLineSegment)
# C = unittest.TestLoader().loadTestsFromTestCase(_TestLine)
# D = unittest.TestLoader().loadTestsFromTestCase(_TestRay)
# E = unittest.TestLoader().loadTestsFromTestCase(_TestChain)
# F = unittest.TestLoader().loadTestsFromTestCase(_TestPolygon)
# G = unittest.TestLoader().loadTestsFromTestCase(_TestRectangle)
# suite.addTests([A,B,C,D,E,D,G])
if __name__ == "__main__":
    unittest.main()
    # runner = unittest.TextTestRunner()
    # runner.run(suite)<|MERGE_RESOLUTION|>--- conflicted
+++ resolved
@@ -5,30 +5,12 @@
 
 class test_Point(unittest.TestCase):
     def test___init__1(self):
-<<<<<<< HEAD
-        """Tests whether points are created without issue.
-
-        Test tag: <tc>#tests#Point.__init__</tc>
-        
-        """
-=======
         """Tests whether points are created without issue."""
-
->>>>>>> 4c91e7d6
         for l in [(-5.0, 10.0), (0.0, -6.0), (float(1e300), float(-1e300))]:
             p = Point(l)
 
     def test___str__1(self):
-<<<<<<< HEAD
-        """Tests whether the string produced is valid for corner cases.
-
-        Test tag: <tc>#tests#Point__str__</tc>
-        
-        """
-=======
         """Tests whether the string produced is valid for corner cases."""
-
->>>>>>> 4c91e7d6
         for l in [(-5, 10), (0, -6.0), (float(1e300), -1e300)]:
             p = Point(l)
             # Recast to floats like point does
@@ -37,16 +19,8 @@
 
 class test_LineSegment(unittest.TestCase):
     def test_is_ccw1(self):
-<<<<<<< HEAD
-        """Test corner cases for horizontal segment starting at origin.
-
-        Test tag: <tc>#tests#LineSegment.is_ccw</tc>
-        
-        """
-=======
         """Test corner cases for horizontal segment starting at origin."""
 
->>>>>>> 4c91e7d6
         ls = LineSegment(Point((0, 0)), Point((5, 0)))
 
         # At positive boundary beyond segment
@@ -61,16 +35,8 @@
         self.assertFalse(ls.is_ccw(Point((5, 0))))
 
     def test_is_ccw2(self):
-<<<<<<< HEAD
-        """Test corner cases for vertical segment ending at origin.
-
-        Test tag: <tc>#tests#LineSegment.is_ccw</tc>
-        
-        """
-=======
         """Test corner cases for vertical segment ending at origin."""
 
->>>>>>> 4c91e7d6
         ls = LineSegment(Point((0, -5)), Point((0, 0)))
 
         # At positive boundary beyond segment
@@ -101,16 +67,8 @@
         self.assertFalse(ls.is_ccw(Point((5, 6))))
 
     def test_is_cw1(self):
-<<<<<<< HEAD
-        """Test corner cases for horizontal segment starting at origin.
-
-        Test tag: <tc>#tests#LineSegment.is_cw</tc>
-        
-        """
-=======
         """Test corner cases for horizontal segment starting at origin."""
 
->>>>>>> 4c91e7d6
         ls = LineSegment(Point((0, 0)), Point((5, 0)))
 
         # At positive boundary beyond segment
@@ -125,16 +83,8 @@
         self.assertFalse(ls.is_cw(Point((5, 0))))
 
     def test_is_cw2(self):
-<<<<<<< HEAD
-        """Test corner cases for vertical segment ending at origin.
-
-        Test tag: <tc>#tests#LineSegment.is_cw</tc>
-        
-        """
-=======
         """Test corner cases for vertical segment ending at origin."""
 
->>>>>>> 4c91e7d6
         ls = LineSegment(Point((0, -5)), Point((0, 0)))
 
         # At positive boundary beyond segment
@@ -149,16 +99,8 @@
         self.assertFalse(ls.is_cw(Point((0, 0))))
 
     def test_is_cw3(self):
-<<<<<<< HEAD
-        """Test corner cases for non-axis-aligned segment not through origin.
-
-        Test tag: <tc>#tests#LineSegment.is_cw</tc>
-        
-        """
-=======
         """Test corner cases for non-axis-aligned segment not through origin."""
 
->>>>>>> 4c91e7d6
         ls = LineSegment(Point((0, 1)), Point((5, 6)))
 
         # At positive boundary beyond segment
@@ -173,16 +115,8 @@
         self.assertFalse(ls.is_cw(Point((5, 6))))
 
     def test_get_swap1(self):
-<<<<<<< HEAD
-        """Tests corner cases.
-
-        Test tag: <tc>#tests#LineSegment.get_swap</tc>
-        
-        """
-=======
         """Tests corner cases."""
 
->>>>>>> 4c91e7d6
         ls = LineSegment(Point((0, 0)), Point((10, 0)))
         swap = ls.get_swap()
         self.assertEqual(ls.p1, swap.p2)
@@ -204,16 +138,8 @@
         self.assertEqual(ls.p2, swap.p1)
 
     def test_bounding_box(self):
-<<<<<<< HEAD
-        """Tests corner cases.
-
-        Test tag: <tc>#tests#LineSegment.bounding_box</tc>
-        
-        """
-=======
         """Tests corner cases."""
 
->>>>>>> 4c91e7d6
         ls = LineSegment(Point((0, 0)), Point((0, 10)))
         self.assertEqual(ls.bounding_box.left, 0)
         self.assertEqual(ls.bounding_box.lower, 0)
@@ -233,16 +159,8 @@
         self.assertEqual(ls.bounding_box.upper, 0)
 
     def test_len1(self):
-<<<<<<< HEAD
-        """Tests corner cases.
-
-        Test tag: <tc>#tests#LineSegment.len</tc>
-        
-        """
-=======
         """Tests corner cases."""
 
->>>>>>> 4c91e7d6
         ls = LineSegment(Point((0, 0)), Point((0, 0)))
         self.assertEqual(ls.len, 0)
 
@@ -250,16 +168,8 @@
         self.assertEqual(ls.len, 3)
 
     def test_line1(self):
-<<<<<<< HEAD
-        """Tests corner cases.
-
-        Test tag: <tc>#tests#LineSegment.line</tc>
-        
-        """
-=======
         """Tests corner cases."""
 
->>>>>>> 4c91e7d6
         import math
 
         ls = LineSegment(Point((0, 0)), Point((1, 0)))
@@ -288,30 +198,14 @@
 
 class test_Line(unittest.TestCase):
     def test___init__1(self):
-<<<<<<< HEAD
-        """Tests a variety of generic cases.
-
-        Test tag: <tc>#tests#Line.__init__</tc>
-        
-        """
-=======
         """Tests a variety of generic cases."""
 
->>>>>>> 4c91e7d6
         for m, b in [(4, 0.0), (-140, 5), (0, 0)]:
             l = Line(m, b)
 
     def test_y1(self):
-<<<<<<< HEAD
-        """Tests a variety of generic and special cases (+-infinity).
-
-        Test tag: <tc>#tests#Line.y</tc>
-        
-        """
-=======
         """Tests a variety of generic and special cases (+-infinity)."""
 
->>>>>>> 4c91e7d6
         l = Line(0, 0)
         self.assertEqual(l.y(0), 0)
         self.assertEqual(l.y(-1e600), 0)
@@ -328,16 +222,8 @@
         self.assertEqual(l.y(1e600), -1e600)
 
     def test_x1(self):
-<<<<<<< HEAD
-        """Tests a variety of generic and special cases (+-infinity).
-
-        Test tag: <tc>#tests#Line.x</tc>
-        
-        """
-=======
         """Tests a variety of generic and special cases (+-infinity)."""
 
->>>>>>> 4c91e7d6
         l = Line(0, 0)
 
         # self.assertEquals(l.x(0), 0)
@@ -361,46 +247,22 @@
 
 class test_Ray(unittest.TestCase):
     def test___init__1(self):
-<<<<<<< HEAD
-        """Tests generic cases.
-
-        Test tag: <tc>#tests#Ray.__init__</tc>
-        
-        """
-=======
         """Tests generic cases."""
 
->>>>>>> 4c91e7d6
         r = Ray(Point((0, 0)), Point((1, 1)))
         r = Ray(Point((8, -3)), Point((-5, 9)))
 
 
 class test_Chain(unittest.TestCase):
     def test___init__1(self):
-<<<<<<< HEAD
-        """Generic testing that no exception is thrown.
-
-        Test tag: <tc>#tests#Chain.__init__</tc>
-        
-        """
-=======
         """Generic testing that no exception is thrown."""
 
->>>>>>> 4c91e7d6
         c = Chain([Point((0, 0))])
         c = Chain([[Point((0, 0)), Point((1, 1))], [Point((2, 5))]])
 
     def test_vertices1(self):
-<<<<<<< HEAD
-        """Testing for repeated vertices and multiple parts.
-
-        Test tag: <tc>#tests#Chain.vertices</tc>
-        
-        """
-=======
         """Testing for repeated vertices and multiple parts."""
 
->>>>>>> 4c91e7d6
         vertices = [
             Point((0, 0)),
             Point((1, 1)),
@@ -418,16 +280,8 @@
         self.assertEqual(Chain(vertices).vertices, vertices[0] + vertices[1])
 
     def test_parts1(self):
-<<<<<<< HEAD
-        """Generic testing of parts functionality.
-
-        Test tag: <tc>#tests#Chain.parts</tc>
-        
-        """
-=======
         """Generic testing of parts functionality."""
 
->>>>>>> 4c91e7d6
         vertices = [
             Point((0, 0)),
             Point((1, 1)),
@@ -445,16 +299,8 @@
         self.assertEqual(Chain(vertices).parts, vertices)
 
     def test_bounding_box1(self):
-<<<<<<< HEAD
-        """Test correctness with multiple parts.
-
-        Test tag: <tc>#tests#Chain.bounding_box</tc>
-        
-        """
-=======
         """Test correctness with multiple parts."""
 
->>>>>>> 4c91e7d6
         vertices = [
             [Point((0, 0)), Point((1, 1)), Point((2, 6))],
             [Point((-5, -5)), Point((0, 0)), Point((2, 5))],
@@ -466,19 +312,11 @@
         self.assertEqual(bb.upper, 6)
 
     def test_len1(self):
-<<<<<<< HEAD
-        """Test correctness with multiple parts and zero-length point-to-point distances.
-
-        Test tag: <tc>#tests#Chain.len</tc>
-        
-        """
-=======
         """Test correctness with multiple parts and
         zero-length point-to-point distances.
         
         """
 
->>>>>>> 4c91e7d6
         vertices = [
             [Point((0, 0)), Point((1, 0)), Point((1, 5))],
             [Point((-5, -5)), Point((-5, 0)), Point((0, 0)), Point((0, 0))],
@@ -488,16 +326,8 @@
 
 class test_Polygon(unittest.TestCase):
     def test___init__1(self):
-<<<<<<< HEAD
-        """Test various input configurations (list vs. lists of lists, holes)
-
-        <tc>#tests#Polygon.__init__</tc>
-        
-        """
-=======
         """Test various input configurations (list vs. lists of lists, holes)."""
 
->>>>>>> 4c91e7d6
         # Input configurations tested (in order of test):
         # one part, no holes
         # multi parts, no holes
@@ -543,16 +373,8 @@
         )
 
     def test_area1(self):
-<<<<<<< HEAD
-        """Test multiple parts.
-
-        Test tag: <tc>#tests#Polygon.area</tc>
-        
-        """
-=======
         """Test multiple parts."""
 
->>>>>>> 4c91e7d6
         p = Polygon(
             [
                 [Point((0, 0)), Point((10, 0)), Point((10, 10)), Point((0, 10))],
@@ -562,16 +384,8 @@
         self.assertEqual(p.area, 200)
 
     def test_area2(self):
-<<<<<<< HEAD
-        """Test holes.
-
-        Test tag: <tc>#tests#Polygon.area</tc>
-        
-        """
-=======
         """Test holes."""
 
->>>>>>> 4c91e7d6
         p = Polygon(
             [Point((0, 0)), Point((10, 0)), Point((10, 10)), Point((0, 10))],
             holes=[Point((2, 2)), Point((4, 2)), Point((4, 4)), Point((2, 4))],
@@ -600,16 +414,8 @@
         self.assertEqual(p.area, 200 - (4 + 4))
 
     def test_area4(self):
-<<<<<<< HEAD
-        """Test polygons with vertices in both orders (cw, ccw).
-
-        Test tag: <tc>#tests#Polygon.area</tc>
-        
-        """
-=======
         """Test polygons with vertices in both orders (cw, ccw)."""
 
->>>>>>> 4c91e7d6
         p = Polygon([Point((0, 0)), Point((10, 0)), Point((10, 10)), Point((0, 10))])
         self.assertEqual(p.area, 100)
 
@@ -617,16 +423,8 @@
         self.assertEqual(p.area, 100)
 
     def test_bounding_box1(self):
-<<<<<<< HEAD
-        """Test polygons with multiple parts.
-
-        Test tag: <tc>#tests#Polygon.bounding_box</tc>
-        
-        """
-=======
         """Test polygons with multiple parts."""
 
->>>>>>> 4c91e7d6
         p = Polygon(
             [
                 [Point((0, 0)), Point((10, 0)), Point((10, 10)), Point((0, 10))],
@@ -640,16 +438,9 @@
         self.assertEqual(bb.upper, 40)
 
     def test_centroid1(self):
-<<<<<<< HEAD
-        """Test polygons with multiple parts of the same size.
-
-        Test tag: <tc>#tests#Polygon.centroid</tc>
-        
-        """
-=======
+
         """Test polygons with multiple parts of the same size."""
 
->>>>>>> 4c91e7d6
         p = Polygon(
             [
                 [Point((0, 0)), Point((10, 0)), Point((10, 10)), Point((0, 10))],
@@ -661,16 +452,8 @@
         self.assertEqual(c[1], 20)
 
     def test_centroid2(self):
-<<<<<<< HEAD
-        """Test polygons with multiple parts of different size.
-
-        Test tag: <tc>#tests#Polygon.centroid</tc>
-        
-        """
-=======
         """Test polygons with multiple parts of different size."""
 
->>>>>>> 4c91e7d6
         p = Polygon(
             [
                 [Point((0, 0)), Point((10, 0)), Point((10, 10)), Point((0, 10))],
@@ -682,16 +465,8 @@
         self.assertEqual(c[1], 10.5)
 
     def test_holes1(self):
-<<<<<<< HEAD
-        """Test for correct vertex values/order.
-
-        Test tag: <tc>#tests#Polygon.holes</tc>
-        
-        """
-=======
         """Test for correct vertex values/order."""
-
->>>>>>> 4c91e7d6
+  
         p = Polygon(
             [Point((0, 0)), Point((10, 0)), Point((10, 10)), Point((0, 10))],
             holes=[Point((2, 2)), Point((4, 2)), Point((4, 4)), Point((2, 4))],
@@ -709,16 +484,7 @@
         )
 
     def test_holes2(self):
-<<<<<<< HEAD
-        """Test for multiple holes.
-
-        Test tag: <tc>#tests#Polygon.holes</tc>
-        
-        """
-=======
         """Test for multiple holes."""
-
->>>>>>> 4c91e7d6
         p = Polygon(
             [Point((0, 0)), Point((10, 0)), Point((10, 10)), Point((0, 10))],
             holes=[
@@ -730,16 +496,7 @@
         self.assertEqual(len(holes), 2)
 
     def test_parts1(self):
-<<<<<<< HEAD
-        """Test for correct vertex values/order.
-
-        Test tag: <tc>#tests#Polygon.parts</tc>
-        
-        """
-=======
         """Test for correct vertex values/order."""
-
->>>>>>> 4c91e7d6
         p = Polygon(
             [
                 [Point((0, 0)), Point((10, 0)), Point((10, 10)), Point((0, 10))],
@@ -780,16 +537,7 @@
             self.fail()
 
     def test_perimeter1(self):
-<<<<<<< HEAD
-        """Test with multiple parts.
-
-        Test tag: <tc>#tests#Polygon.perimeter</tc>
-        
-        """
-=======
         """Test with multiple parts."""
-
->>>>>>> 4c91e7d6
         p = Polygon(
             [
                 [Point((0, 0)), Point((10, 0)), Point((10, 10)), Point((0, 10))],
@@ -799,16 +547,7 @@
         self.assertEqual(p.perimeter, 80)
 
     def test_perimeter2(self):
-<<<<<<< HEAD
-        """Test with holes.
-
-        Test tag: <tc>#tests#Polygon.perimeter</tc>
-        
-        """
-=======
         """Test with holes."""
-
->>>>>>> 4c91e7d6
         p = Polygon(
             [
                 [Point((0, 0)), Point((10, 0)), Point((10, 10)), Point((0, 10))],
@@ -822,16 +561,7 @@
         self.assertEqual(p.perimeter, 80 + 16)
 
     def test_vertices1(self):
-<<<<<<< HEAD
-        """Test for correct values/order of vertices.
-
-        Test tag: <tc>#tests#Polygon.vertices</tc>
-        
-        """
-=======
         """Test for correct values/order of vertices."""
-
->>>>>>> 4c91e7d6
         p = Polygon([Point((0, 0)), Point((10, 0)), Point((10, 10)), Point((0, 10))])
         self.assertEqual(len(p.vertices), 4)
         e_verts = [Point((0, 0)), Point((0, 10)), Point((10, 10)), Point((10, 0))]
@@ -846,16 +576,7 @@
         )
 
     def test_vertices2(self):
-<<<<<<< HEAD
-        """Test for multiple parts.
-
-        Test tag: <tc>#tests#Polygon.vertices</tc>
-        
-        """
-=======
         """Test for multiple parts."""
-
->>>>>>> 4c91e7d6
         p = Polygon(
             [
                 [Point((0, 0)), Point((10, 0)), Point((10, 10)), Point((0, 10))],
@@ -877,16 +598,7 @@
 
 class test_Rectangle(unittest.TestCase):
     def test___init__1(self):
-<<<<<<< HEAD
-        """Test exceptions are thrown correctly.
-
-        Test tag: <tc>#tests#Rectangle.__init__</tc>
-        
-        """
-=======
         """Test exceptions are thrown correctly."""
-
->>>>>>> 4c91e7d6
         try:
             # right < left
             r = Rectangle(1, 1, -1, 5)
@@ -904,19 +616,10 @@
             self.fail()
 
     def test_set_centroid1(self):
-<<<<<<< HEAD
-        """Test with rectangles of zero width or height.
-
-        Test tag: <tc>#tests#Rectangle.set_centroid</tc>
-        
-        """
-        r = Rectangle(5, 5, 5, 10)  # Zero width
-=======
         """Test with rectangles of zero width or height."""
 
         # Zero width
         r = Rectangle(5, 5, 5, 10)
->>>>>>> 4c91e7d6
         r.set_centroid(Point((0, 0)))
         self.assertEqual(r.left, 0)
         self.assertEqual(r.lower, -2.5)
@@ -940,16 +643,7 @@
         self.assertEqual(r.upper, -4)
 
     def test_set_scale1(self):
-<<<<<<< HEAD
-        """Test repeated scaling.
-
-        Test tag: <tc>#tests#Rectangle.set_scale</tc>
-        
-        """
-=======
         """Test repeated scaling."""
-
->>>>>>> 4c91e7d6
         r = Rectangle(2, 2, 4, 4)
 
         r.set_scale(0.5)
@@ -965,19 +659,10 @@
         self.assertEqual(r.upper, 4)
 
     def test_set_scale2(self):
-<<<<<<< HEAD
-        """Test scaling of rectangles with zero width/height..
-
-        Test tag: <tc>#tests#Rectangle.set_scale</tc>
-        
-        """
-        r = Rectangle(5, 5, 5, 10)  # Zero width
-=======
         """Test scaling of rectangles with zero width/height."""
 
         # Zero width
         r = Rectangle(5, 5, 5, 10)
->>>>>>> 4c91e7d6
         r.set_scale(2)
         self.assertEqual(r.left, 5)
         self.assertEqual(r.lower, 2.5)
@@ -1009,19 +694,10 @@
         self.assertEqual(r.upper, 0)
 
     def test_area1(self):
-<<<<<<< HEAD
-        """Test rectangles with zero width/height
-
-        Test tag: <tc>#tests#Rectangle.area</tc>
-        
-        """
-        r = Rectangle(5, 5, 5, 10)  # Zero width
-=======
         """Test rectangles with zero width/height."""
 
         # Zero width
         r = Rectangle(5, 5, 5, 10)
->>>>>>> 4c91e7d6
         self.assertEqual(r.area, 0)
 
         # Zero height
@@ -1033,23 +709,6 @@
         self.assertEqual(r.area, 0)
 
     def test_height1(self):
-<<<<<<< HEAD
-        """Test rectangles with zero height.
-
-        Test tag: <tc>#tests#Rectangle.height</tc>
-        
-        """
-        r = Rectangle(10, 5, 20, 5)  # Zero height
-        self.assertEqual(r.height, 0)
-
-    def test_width1(self):
-        """Test rectangles with zero width.
-
-        Test tag: <tc>#tests#Rectangle.width</tc>
-        
-        """
-        r = Rectangle(5, 5, 5, 10)  # Zero width
-=======
         """Test rectangles with zero height."""
 
         # Zero height
@@ -1061,7 +720,6 @@
 
         # Zero width
         r = Rectangle(5, 5, 5, 10)
->>>>>>> 4c91e7d6
         self.assertEqual(r.width, 0)
 
 

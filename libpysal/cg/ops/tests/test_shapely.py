import unittest as ut
from .. import _shapely as sht
from ...shapes import Point, Chain, Polygon

# from ... import  comparators as comp
# from ... import shapely as she
from ....io.geotable import read_files as rf
from ....examples import get_path
import numpy as np
from warnings import warn


@ut.skip("Skipping shapely during reorg.")
class Test_Shapely(ut.TestCase):
    def setUp(self):
        self.polygons = rf(get_path("Polygon.shp"))
        self.points = rf(get_path("Point.shp"))
        self.lines = rf(get_path("Line.shp"))
        self.target_poly = self.polygons.geometry[2]
        self.target_point = self.points.geometry[1]
        self.target_line = self.lines.geometry[0]

        self.dframes = [self.polygons, self.points, self.lines]
        self.targets = [self.target_poly, self.target_point, self.target_line]

    def compare(self, func_name, df, **kwargs):
        geom_list = df.geometry.tolist()
        shefunc = she.__dict__[func_name]
        shtfunc = sht.__dict__[func_name]

        try:
            she_vals = (shefunc(geom, **kwargs) for geom in geom_list)
            sht_vals = shtfunc(df, inplace=False, **kwargs)
            sht_list = sht_vals["shape_{}".format(func_name)].tolist()
            for tabular, shapely in zip(sht_list, she_vals):
                if comp.is_shape(tabular) and comp.is_shape(shapely):
                    comp.equal(tabular, shapely)
                else:
                    self.assertEqual(tabular, shapely)
        except NotImplementedError as e:
            warn("The shapely/PySAL bridge is not implemented: {}.".format(e))
            return True

    def test_to_wkb(self):
        for df in self.dframes:
            self.compare("to_wkb", df)

    def test_to_wkt(self):
        for df in self.dframes:
            self.compare("to_wkt", df)

    def test_area(self):
        for df in self.dframes:
            self.compare("area", df)

    def test_distance(self):
        for df in self.dframes:
            for other in self.targets:
                self.compare("distance", df, other=other)

    def test_length(self):
        for df in self.dframes:
            self.compare("length", df)

    def test_boundary(self):
        for df in self.dframes:
            self.compare("boundary", df)

    def test_bounds(self):
        for df in self.dframes:
            self.compare("bounds", df)

    def test_centroid(self):
        for df in self.dframes:
            self.compare("centroid", df)

    def test_representative_point(self):
        for df in self.dframes:
            self.compare("representative_point", df)

    def test_convex_hull(self):
        for df in self.dframes:
            self.compare("convex_hull", df)

    def test_envelope(self):
        for df in self.dframes:
            self.compare("envelope", df)

    def test_buffer(self):
        np.random.seed(555)
        for df in self.dframes:
            self.compare("buffer", df, radius=np.random.randint(10))

    def test_simplify(self):
        tol = 0.001
        for df in self.dframes:
            self.compare("simplify", df, tolerance=tol)

    def test_difference(self):
        for df in self.dframes:
            for target in self.targets:
                self.compare("difference", df, other=target)

    def test_intersection(self):
        for df in self.dframes:
            for target in self.targets:
                self.compare("intersection", df, other=target)

    def test_symmetric_difference(self):
        for df in self.dframes:
            for target in self.targets:
                self.compare("symmetric_difference", df, other=target)

    def test_union(self):
        for df in self.dframes:
            for target in self.targets:
                self.compare("union", df, other=target)

    def test_has_z(self):
        for df in self.dframes:
            self.compare("has_z", df)

    def test_is_empty(self):
<<<<<<< HEAD
        """PySAL doesn't really support empty shapes.
        Like, the following errors out:
=======
        """
        PySAL doesn't really support empty shapes. Like, the following errors out:
>>>>>>> f76d9bb7
        
        ```
        ps.cg.Polygon([[]])
        ```
<<<<<<< HEAD

=======
        
>>>>>>> f76d9bb7
        and you can make it work by:
        
        ```
        ps.cg.Polygon([[()]])
        ```
<<<<<<< HEAD
        
=======

>>>>>>> f76d9bb7
        but that won't convert over to shapely.
        So, we're only testing the negative here.
        
        """
        for df in self.dframes:
            self.compare("is_empty", df)

    def test_is_ring(self):
        for df in self.dframes:
            self.compare("is_ring", df)

    def test_is_simple(self):
        for df in self.dframes:
            self.compare("is_simple", df)

    def test_is_valid(self):
        for df in self.dframes:
            self.compare("is_valid", df)

    def test_relate(self):
        for df in self.dframes:
            for target in self.targets:
                self.compare("relate", df, other=target)

    def test_contains(self):
        for df in self.dframes:
            for target in self.targets:
                self.compare("contains", df, other=target)

    def test_crosses(self):
        for df in self.dframes:
            for target in self.targets:
                self.compare("crosses", df, other=target)

    def test_disjoint(self):
        for df in self.dframes:
            for target in self.targets:
                self.compare("disjoint", df, other=target)

    def test_equals(self):
        for df in self.dframes:
            for target in self.targets:
                self.compare("equals", df, other=target)

    def test_intersects(self):
        for df in self.dframes:
            for target in self.targets:
                self.compare("intersects", df, other=target)

    def test_overlaps(self):
        for df in self.dframes:
            for target in self.targets:
                self.compare("overlaps", df, other=target)

    def test_touches(self):
        for df in self.dframes:
            for target in self.targets:
                self.compare("touches", df, other=target)

    def test_within(self):
        for df in self.dframes:
            for target in self.targets:
                self.compare("within", df, other=target)

    def test_equals_exact(self):
        for df in self.dframes:
            for target in self.targets:
                self.compare("equals_exact", df, other=target, tolerance=0.1)

    def test_almost_equals(self):
        for df in self.dframes:
            for target in self.targets:
                self.compare("almost_equals", df, other=target)

    def test_project(self):
        np.random.seed(555)
        self.compare("project", self.lines, other=self.targets[2])

    def test_interpolate(self):
        np.random.seed(555)
        for df in self.dframes:
            if isinstance(df.geometry[0], Chain):
                self.compare("interpolate", df, distance=np.random.randint(10))
            else:
                with self.assertRaises(TypeError):
                    self.compare("interpolate", df, distance=np.random.randint(10))<|MERGE_RESOLUTION|>--- conflicted
+++ resolved
@@ -121,35 +121,22 @@
             self.compare("has_z", df)
 
     def test_is_empty(self):
-<<<<<<< HEAD
-        """PySAL doesn't really support empty shapes.
-        Like, the following errors out:
-=======
         """
         PySAL doesn't really support empty shapes. Like, the following errors out:
->>>>>>> f76d9bb7
-        
+
         ```
         ps.cg.Polygon([[]])
         ```
-<<<<<<< HEAD
-
-=======
-        
->>>>>>> f76d9bb7
+
         and you can make it work by:
-        
+
         ```
         ps.cg.Polygon([[()]])
         ```
-<<<<<<< HEAD
-        
-=======
-
->>>>>>> f76d9bb7
+
         but that won't convert over to shapely.
         So, we're only testing the negative here.
-        
+
         """
         for df in self.dframes:
             self.compare("is_empty", df)

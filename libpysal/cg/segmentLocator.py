--- conflicted
+++ resolved
@@ -212,21 +212,13 @@
         res = self.res
         line = segment.line
         tiny = res / 1000.0
-<<<<<<< HEAD
-        for i in range(1 + min(i, I_), max(i, I_)):  # noqa: B020
-=======
         for i in range(1 + min(i, i_), max(i, i_)):  # noqa: B020
->>>>>>> 38166316
             # print 'i',i
             x = self.x_range[0] + (i * res)
             y = line.y(x)
             self.bin_loc((x - tiny, y), id)
             self.bin_loc((x + tiny, y), id)
-<<<<<<< HEAD
-        for j in range(1 + min(j, J_), max(j, J_)):  # noqa: B020
-=======
         for j in range(1 + min(j, j_), max(j, j_)):  # noqa: B020
->>>>>>> 38166316
             # print 'j',j
             y = self.y_range[0] + (j * res)
             x = line.x(y)
@@ -389,11 +381,7 @@
     t0 = time.time()
     g = SegmentLocator(segments, bins)
     t1 = time.time()
-<<<<<<< HEAD
-    G.grid.kd  # noqa: B018
-=======
     g.grid.kd  # noqa: B018
->>>>>>> 38166316
     t2 = time.time()
     print("Created Grid in %0.4f seconds" % (t1 - t0))
     print("Created KDTree in %0.4f seconds" % (t2 - t1))

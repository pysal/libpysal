import numpy as np
import numpy.linalg as la
from scipy import sparse as sp
from scipy.sparse import linalg as spla
from pysal.spreg.utils import spdot, spmultiply
from family import Binomial


def _compute_betas(y, x):
    """
    compute MLE coefficients using iwls routine

    Methods: p189, Iteratively (Re)weighted Least Squares (IWLS),
    Fotheringham, A. S., Brunsdon, C., & Charlton, M. (2002).
    Geographically weighted regression: the analysis of spatially varying relationships.
    """
    xT = x.T
    xtx = spdot(xT, x, array_out=False)
    xtx_inv = la.inv(xtx.toarray())
    xtx_inv = sp.csr_matrix(xtx_inv)
    xTy = spdot(xT, y, array_out=False)
    betas = spdot(xtx_inv, xTy)
    return betas

def _compute_betas_gwr(y, x, wi):
    """
    compute MLE coefficients using iwls routine

    Methods: p189, Iteratively (Re)weighted Least Squares (IWLS),
    Fotheringham, A. S., Brunsdon, C., & Charlton, M. (2002).
    Geographically weighted regression: the analysis of spatially varying relationships.
    """
    xT = np.dot(x.T, wi)
    xtx = np.dot(xT, x)
    xtx_inv = la.inv(xtx)
    xtx_inv_xt = np.dot(xtx_inv, xT)
    betas = np.dot(xtx_inv_xt, y)
    return betas, xtx_inv_xt

def iwls(y, x, family, offset, y_fix,
    ini_betas=None, tol=1.0e-8, max_iter=200, wi=None):
    """
    Iteratively re-weighted least squares estimation routine
    """
    #spx = sp.csr_matrix(x)
    #dx = np.float(spx.nnz)/np.float(np.multiply(*spx.shape))
    n_iter = 0
    diff = 1.0e6
    
    if isinstance(family, Binomial):
        y = family.link._clean(y)
    
    if ini_betas is None:
        betas = np.zeros((x.shape[1], 1), np.float)
    else:
        betas = ini_betas
    
    mu = family.starting_mu(y)
    v = family.predict(mu)
   
    while diff > tol and n_iter < max_iter:
    	n_iter += 1
        w = family.weights(mu)
        z = v + (family.link.deriv(mu)*(y-mu))
        w = np.sqrt(w)
        if type(x) != np.ndarray:
        	w = sp.csr_matrix(w)
        	z = sp.csr_matrix(z)
        wx = spmultiply(x, w, array_out=False)
        wz = spmultiply(z, w, array_out=False)
        
        if wi is None:
            n_betas = _compute_betas(wz, wx)
        else:
            n_betas, xtx_inv_xt = _compute_betas_gwr(wz, wx, wi)
        
        v = spdot(x, n_betas)
        mu  = family.fitted(v)

        diff = min(abs(n_betas-betas))
        betas = n_betas
        
    if wi is None:
<<<<<<< HEAD
        return betas, y_hat, wx, n_iter
=======
        return betas, mu, w, n_iter
>>>>>>> cd6893a6
    else:
        return betas, mu, n_iter, xtx_inv_xt<|MERGE_RESOLUTION|>--- conflicted
+++ resolved
@@ -81,10 +81,6 @@
         betas = n_betas
         
     if wi is None:
-<<<<<<< HEAD
-        return betas, y_hat, wx, n_iter
-=======
         return betas, mu, w, n_iter
->>>>>>> cd6893a6
     else:
         return betas, mu, n_iter, xtx_inv_xt
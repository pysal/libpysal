"""
Geary's C statistic for spatial autocorrelation
"""
__author__ = "Sergio J. Rey <srey@asu.edu> "

import numpy as np
import scipy.stats as stats

__all__ = ['Geary']


class Geary:
    """
    Global Geary C Autocorrelation statistic

    Parameters
    ----------
<<<<<<< HEAD
    y              : array (n,1)
                     attribute vector
=======
    y              : array
                     (n, 1) attribute vector
>>>>>>> dc625648
    w              : W
                     spatial weights
    transformation : {'B', 'R', 'D', 'U', 'V'}
                     weights transformation, default is binary.
                     Other options include "R": row-standardized, "D":
                     doubly-standardized, "U": untransformed (general
                     weights), "V": variance-stabilizing.
    permutations   : int
                     number of random permutations for calculation of
                     pseudo-p_values

    Attributes
    ----------
    y              : array
                     original variable
    w              : W
                     spatial weights
    permutations   : int
                     number of permutations
    C              : float
                     value of statistic
    EC             : float
                     expected value
    VC             : float
                     variance of G under normality assumption
    z_norm         : float
                     z-statistic for C under normality assumption
    z_rand         : float
                     z-statistic for C under randomization assumption
    p_norm         : float
                     p-value under normality assumption (one-tailed)
    p_rand         : float
                     p-value under randomization assumption (one-tailed)
    sim            : array
                     (if permutations!=0)
                     vector of I values for permutated samples
    p_sim          : float
                     (if permutations!=0)
                     p-value based on permutations (one-tailed)
                     null: sptial randomness
                     alternative: the observed C is extreme
                     it is either extremely high or extremely low
    EC_sim         : float
                     (if permutations!=0)
                     average value of C from permutations
    VC_sim         : float
                     (if permutations!=0)
                     variance of C from permutations
    seC_sim        : float
                     (if permutations!=0)
                     standard deviation of C under permutations.
    z_sim          : float
                     (if permutations!=0)
                     standardized C based on permutations
    p_z_sim        : float
                     (if permutations!=0)
                     p-value based on standard normal approximation from
                     permutations (one-tailed)

    Examples
    --------
    >>> import pysal
    >>> w = pysal.open(pysal.examples.get_path("book.gal")).read()
    >>> f = pysal.open(pysal.examples.get_path("book.txt"))
    >>> y = np.array(f.by_col['y'])
    >>> c = Geary(y,w,permutations=0)
    >>> print round(c.C,7)
    0.3330108
    >>> print round(c.p_norm,7)
    9.2e-05
    >>>
    """
    def __init__(self, y, w, transformation="r", permutations=999):
        self.n = len(y)
        self.y = y
        w.transform = transformation
        self.w = w
        self.permutations = permutations
        self.__moments()
        xn = xrange(len(y))
        self.xn = xn
        self.y2 = y * y
        yd = y - y.mean()
        yss = sum(yd * yd)
        self.den = yss * self.w.s0 * 2.0
        self.C = self.__calc(y)
        de = self.C - 1.0
        self.EC = 1.0
        self.z_norm = de / self.seC_norm
        self.z_rand = de / self.seC_rand
        if de > 0:
            self.p_norm = 1 - stats.norm.cdf(self.z_norm)
            self.p_rand = 1 - stats.norm.cdf(self.z_rand)
        else:
            self.p_norm = stats.norm.cdf(self.z_norm)
            self.p_rand = stats.norm.cdf(self.z_rand)


        if permutations:
            sim = [self.__calc(np.random.permutation(self.y))
                   for i in xrange(permutations)]
            self.sim = sim = np.array(sim)
            above = sim >= self.C
            larger = sum(above)
            if (permutations - larger) < larger:
                larger = permutations - larger
            self.p_sim = (larger + 1.) / (permutations + 1.)
            self.EC_sim = sum(sim) / permutations
            self.seC_sim = np.array(sim).std()
            self.VC_sim = self.seC_sim ** 2
            self.z_sim = (self.C - self.EC_sim) / self.seC_sim
            self.p_z_sim = 1 - stats.norm.cdf(np.abs(self.z_sim))

    def __moments(self):
        y = self.y
        n = self.n
        w = self.w
        s0 = w.s0
        s1 = w.s1
        s2 = w.s2
        s02 = s0 * s0

        yd = y - y.mean()
        k = (1 / (sum(yd ** 4)) * ((sum(yd ** 2)) ** 2))
        vc_rand = (1 / (n * ((n - 2) ** 2) * s02)) * \
            ((((n - 1) * s1) * (n * n - 3 * n + 3 - (n - 1) * k))
             - ((.25 * (n - 1) * s2) * (n * n + 3 * n - 6 -
                (n * n - n + 2) * k))
                + (s02 * (n * n - 3 - ((n - 1) ** 2) * k)))
        vc_norm = ((1 / (2 * (n + 1) * s02)) *
                   ((2 * s1 + s2) * (n - 1) - 4 * s02))

        self.VC_rand = vc_rand
        self.VC_norm = vc_norm
        self.seC_rand = vc_rand ** (0.5)
        self.seC_norm = vc_norm ** (0.5)

    def __calc(self, y):
        ys = np.zeros(y.shape)
        y2 = y ** 2
        for i, i0 in enumerate(self.w.id_order):
            neighbors = self.w.neighbor_offsets[i0]
            wijs = self.w.weights[i0]
            z = zip(neighbors, wijs)
            ys[i] = sum([wij * (y2[i] - 2 * y[i] * y[j] + y2[j])
                         for j, wij in z])
        a = (self.n - 1) * sum(ys)
        return a / self.den

<|MERGE_RESOLUTION|>--- conflicted
+++ resolved
@@ -15,13 +15,8 @@
 
     Parameters
     ----------
-<<<<<<< HEAD
-    y              : array (n,1)
-                     attribute vector
-=======
     y              : array
                      (n, 1) attribute vector
->>>>>>> dc625648
     w              : W
                      spatial weights
     transformation : {'B', 'R', 'D', 'U', 'V'}
